import argparse
import math
import os
import sys

import numpy as np
from matplotlib import colors
import nifty8 as ift
import xubik0 as xu
from demos.sky_model import ErositaSky

from src.library.plot import plot_sample_and_stats, create_output_directory

currentdir = os.path.dirname(os.path.realpath(__file__))
parentdir = os.path.dirname(currentdir)
sys.path.append(parentdir)
from src.library.erosita_observation import ErositaObservation

mockrun = True
if __name__ == "__main__":
    config_filename = "demos/eROSITA_config.yaml"
    cfg = xu.get_cfg(config_filename)
    fov = cfg['telescope']['field_of_view']
    rebin = math.floor(20 * fov//cfg['grid']['npix'])

    # File Location
    file_info = cfg['files']
    obs_path = file_info['obs_path']
    input_filenames = file_info['input']
    output_filename = file_info['output']
    exposure_filename = file_info['exposure']
    observation_instance = ErositaObservation(input_filenames, output_filename, obs_path)
    point_sources, diffuse, sky = ErositaSky(config_filename).create_sky_model()

    # Grid Info
    grid_info = cfg['grid']
    e_min = grid_info['energy_bin']['e_min']
    e_max = grid_info['energy_bin']['e_max']
    npix = grid_info['npix']

    # Telescope Info
    tel_info = cfg['telescope']
    tm_id = tel_info['tm_id']

    log = 'Output file {} already exists and is not regenerated. ' \
          'If the observations parameters shall be changed please delete or rename the current output file.'

    if not os.path.exists(os.path.join(obs_path, output_filename)):
        observation = observation_instance.get_data(emin=e_min, emax=e_max, image=True, rebin=rebin,
                                                    size=npix, pattern=tel_info['pattern'],
                                                    telid=tm_id)  # FIXME: exchange rebin by fov? 80 = 4arcsec
    else:
        print(log.format(os.path.join(obs_path, output_filename)))

    observation_instance = ErositaObservation(output_filename, output_filename, obs_path)

    # Exposure
    if not os.path.exists(os.path.join(obs_path, exposure_filename)):
        observation_instance.get_exposure_maps(output_filename, e_min, e_max, mergedmaps=exposure_filename)

    else:
        print(log.format(os.path.join(obs_path, output_filename)))

    # Plotting
    plot_info = cfg['plotting']
    if plot_info['enabled']:
        observation_instance.plot_fits_data(output_filename,
                                            os.path.splitext(output_filename)[0],
                                            slice=plot_info['slice'],
                                            dpi=plot_info['dpi'])
        observation_instance.plot_fits_data(exposure_filename,
                                            f'{os.path.splitext(exposure_filename)[0]}.png',
                                            slice=plot_info['slice'],
                                            dpi=plot_info['dpi'])

    # PSF
    center = observation_instance.get_center_coordinates(output_filename)


    # Exposure
    exposure = observation_instance.load_fits_data(exposure_filename)[0].data
    exposure = ift.makeField(sky.target, exposure)
    exposure_op = ift.makeOp(exposure)

    # Mask
    mask = xu.get_mask_operator(exposure)

    # Response
    R = mask @ exposure_op

    # Data
    data = observation_instance.load_fits_data(output_filename)[0].data
    data = ift.makeField(sky.target, data)
    masked_data = mask(data)

    if mockrun:
        mock_position = ift.from_random(sky.domain)
        mock_sky = sky(mock_position)
        mock_data = np.random.poisson(exposure_op(mock_sky).val.astype(np.float64))
        mock_data = ift.Field.from_raw(sky.target, mock_data)

        if plot_info['enabled']:
            p = ift.Plot()
            p.add(data, title='data', norm=colors.SymLogNorm(linthresh=10e-5))
            p.add(mock_data, title='mock_data', norm=colors.SymLogNorm(linthresh=10e-5))
<<<<<<< HEAD
            p.output(nx=2, name='mock_data.png')
=======
            p.output(nx=2)

>>>>>>> 688ba5ac
        masked_data = mask(mock_data)

    # Print Exposure norm
    # norm = xu.get_norm(exposure, data)
    # print(norm)
    # Set up likelihood
    log_likelihood = ift.PoissonianEnergy(masked_data) @ R @ sky

    # Load minimization config
    minimization_config = cfg['minimization']

    # Minimizers
    ic_newton = ift.AbsDeltaEnergyController(**minimization_config['ic_newton'])
    ic_sampling = ift.AbsDeltaEnergyController(**minimization_config['ic_sampling'])
    ic_sampling_nl = ift.AbsDeltaEnergyController(**minimization_config['ic_sampling_nl'])
    minimizer = ift.NewtonCG(ic_newton)
    minimizer_sampling = ift.NewtonCG(ic_sampling_nl)

    # Prepare results
    operators_to_plot = {'reconstruction': sky, 'point_sources': point_sources, 'diffuse_component': diffuse}

    output_directory = create_output_directory("retreat_first_reconstruction")

    plot = lambda x, y: plot_sample_and_stats(output_directory, operators_to_plot, x, y,
                                              plotting_kwargs={'norm': colors.SymLogNorm(linthresh=10e-1)})

    if minimization_config['geovi']:
        # geoVI
        ift.optimize_kl(log_likelihood, minimization_config['total_iterations'], minimization_config['n_samples'],
                        minimizer, ic_sampling, minimizer_sampling, output_directory=output_directory,
                        export_operator_outputs=operators_to_plot, inspect_callback=plot, resume=True)
    else:
        # MGVI
        ift.optimize_kl(log_likelihood, minimization_config['total_iterations'], minimization_config['n_samples'],
                        minimizer, ic_sampling, None, export_operator_outputs=operators_to_plot,
                        output_directory=output_directory, inspect_callback=plot, resume=True)

<|MERGE_RESOLUTION|>--- conflicted
+++ resolved
@@ -30,7 +30,8 @@
     output_filename = file_info['output']
     exposure_filename = file_info['exposure']
     observation_instance = ErositaObservation(input_filenames, output_filename, obs_path)
-    point_sources, diffuse, sky = ErositaSky(config_filename).create_sky_model()
+    sky_model = ErositaSky(config_filename)
+    point_sources, diffuse, sky = sky_model.create_sky_model()
 
     # Grid Info
     grid_info = cfg['grid']
@@ -75,6 +76,39 @@
 
     # PSF
     center = observation_instance.get_center_coordinates(output_filename)
+    if mockrun:
+        def gaussian_psf(sky_space, var):
+            dist_x = sky_space.distances[0]
+            dist_y = sky_space.distances[1]
+
+            # Periodic Boundary conditions
+            x_ax = np.arange(sky_space.shape[0])
+            x_ax = np.minimum(x_ax, sky_space.shape[0] - x_ax) * dist_x
+            y_ax = np.arange(sky_space.shape[1])
+            y_ax = np.minimum(y_ax, sky_space.shape[1] - y_ax) * dist_y
+
+            center = (0, 0)
+            x_ax -= center[0]
+            y_ax -= center[1]
+            X, Y = np.meshgrid(x_ax, y_ax, indexing='ij')
+
+            var *= sky_space.scalar_dvol  # ensures that the variance parameter is specified with respect to the
+
+            # normalized psf
+            log_psf = - (0.5 / var) * (X ** 2 + Y ** 2)
+            log_kernel = ift.makeField(sky_space, log_psf)
+            log_kernel = log_kernel - np.log(log_kernel.exp().integrate().val)
+
+            p = ift.Plot()
+            import matplotlib.colors as colors
+            p.add(log_kernel.exp(), norm=colors.SymLogNorm(linthresh=10e-8))
+            p.output(nx=1)
+
+            kernel_padder = ift.FieldZeroPadder(sky_space, sky_model.extended_space.shape, central=True)
+            conv = xu.convolve_field_operator(kernel_padder(log_kernel.exp()), sky_model.pad(sky))
+            return conv
+
+        convolved = gaussian_psf(sky_space=sky.target[0], var=10)
 
 
     # Exposure
@@ -94,28 +128,30 @@
     masked_data = mask(data)
 
     if mockrun:
+        ift.random.push_sseq_from_seed(cfg['seed'])
         mock_position = ift.from_random(sky.domain)
+        depadded_convolved = sky_model.pad.adjoint @ convolved
         mock_sky = sky(mock_position)
-        mock_data = np.random.poisson(exposure_op(mock_sky).val.astype(np.float64))
+        conv_mock_sky = depadded_convolved(mock_position)
+        mock_data = np.random.poisson(exposure_op(conv_mock_sky).val.astype(np.float64))
         mock_data = ift.Field.from_raw(sky.target, mock_data)
 
         if plot_info['enabled']:
             p = ift.Plot()
             p.add(data, title='data', norm=colors.SymLogNorm(linthresh=10e-5))
             p.add(mock_data, title='mock_data', norm=colors.SymLogNorm(linthresh=10e-5))
-<<<<<<< HEAD
-            p.output(nx=2, name='mock_data.png')
-=======
-            p.output(nx=2)
-
->>>>>>> 688ba5ac
+            p.add(mock_sky, title='mock_sky', norm=colors.SymLogNorm(linthresh=10e-5))
+            p.output(nx=3, name='mock_data.png')
         masked_data = mask(mock_data)
 
     # Print Exposure norm
     # norm = xu.get_norm(exposure, data)
     # print(norm)
     # Set up likelihood
-    log_likelihood = ift.PoissonianEnergy(masked_data) @ R @ sky
+    if mockrun:
+        log_likelihood = ift.PoissonianEnergy(masked_data) @ R @ depadded_convolved
+    else:
+        log_likelihood = ift.PoissonianEnergy(masked_data) @ R @ sky
 
     # Load minimization config
     minimization_config = cfg['minimization']
