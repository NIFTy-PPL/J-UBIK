--- conflicted
+++ resolved
@@ -17,11 +17,7 @@
 from src.library.erosita_observation import ErositaObservation
 
 if __name__ == "__main__":
-<<<<<<< HEAD
-    config_filename = "eROSITA_config_mw.yaml"
-=======
     config_filename = "eROSITA_config_mg.yaml"
->>>>>>> 5784361d
     try:
         cfg = xu.get_cfg(config_filename)
     except:
