seed: 86
# threads: 8
mock: False
# mock_psf: False
load_mock_data: False
esass_image: DR1
telescope:
  tm_ids : [1, 2, 3, 4, 6]
  fov: 4327 # in arcsec
  pattern: 15
  detmap: True
  exp_cut: 500
  badpix_correction: True

point_source_defaults:
  alpha: 1.
  q: 1e6

psf:
 method: 'LINJAX'
 energy: ['0277', '1486', '3000'] #FIXME: check whether to use '0930'
  # LIN config
 npatch: 8
 margfrac: 0.062
 want_cut: False

  # MSC config
#  base: [3,3]
#  min_baseshape: [8,8]
#  linlevel: [100,100]
#  kernel_sizes: [[3,3],]
#  keep_overlap: [[True,True],]
#  local_kernel: [True,True]

  # config for homogeneous gauss psf
#  gauss_var: 5

plotting:
  enabled: True
  slice: Null
  dpi: 800

grid:
  sdim: 512
  edim: 3 # FIXME: remove this parameter
  s_padding_ratio: 1.203
  e_padding_ratio: 1.
  energy_bin:
    e_min:
    - 0.2
    - 1.0
    - 2.0
    e_max:
    - 1.0
    - 2.0
    - 4.5
    e_ref:
    - 2


files:
  obs_path: '../data/LMC_SN1987A/'
  input: 'pm00_700161_020_EventList_c001.fits'
  output: 'pm00_700161_020_data.fits'
  exposure: 'pm00_700161_020_expmap.fits'
  psf_path : '../data/psf_info/'
  psf_base_filename: '2dpsf_190219v05.fits'
  res_dir: 'results/Default_run_mf'

priors:
  point_sources:
    spatial:
      alpha: 1.0001
      q: 5.E-7
      key: points
    plaw:
      offset:
        offset_mean: -2.0
        offset_std:
          - 0.3
          - 0.05
      fluctuations:
        fluctuations:
          - 0.5
          - 0.05
        loglogavgslope:
          - -1.
          - 0.0002
        flexibility:
          - 0.3
          - 0.1
        asperity:
          Null
        # harmonic_type: "Fourier"
        non_parametric_kind: "power"
      prefix: points_plaw_
    dev_wp:
      x0:
        - 0
        - 0.01
      sigma:
<<<<<<< HEAD
        - 1
        - 3
=======
        - 0.01
        - 0.02
      dt: 1
>>>>>>> ce2635a8
      name: 'points_dev_wp'
#    dev_corr:
#      fluctuations:
#        fluctuations:
#          - 1.0
#          - 5.0e-3
#        loglogavgslope:
#          - -3
#          - 1.0e-2
#        flexibility:
#          - 2.0
#          - 5.0e-1
#        asperity:
#        non_parametric_kind: "power"
#        # harmonic_type: "Fourier"
#      prefix: points_dev
#      offset:
#        offset_mean: 0.0
#        offset_std:
#          - 1.0e-3
#          - 1.0e-4
  diffuse:
    spatial:
      offset:
        offset_mean: -11.
        offset_std:
          - 0.5
          - 0.1
      fluctuations:
        fluctuations:
          - 0.5
          - 0.2
        loglogavgslope:
          - -4.0
          - 0.3
        flexibility:
          - 0.4
          - 0.1
        asperity:
          Null
        non_parametric_kind: "power"
        # harmonic_type: "Fourier"
      prefix: diffuse_spatial_
    plaw:
      offset:
        offset_mean: -2.0
        offset_std:
          - 0.3
          - 0.05
      fluctuations:
        fluctuations:
          - 0.5
          - 0.05
        loglogavgslope:
          - -5.
          - 1.0e-2
        flexibility:
          - 0.5
          - 0.05
        asperity:
          Null
        non_parametric_kind: "power"
        # harmonic_type: "Fourier"
<<<<<<< HEAD
      prefix: diffuse_plaw
      offset:
        offset_mean: -2.0
        offset_std:
          - 1.0e-3
          - 1.0e-4
    dev_wp:
      x0:
        - 0
        - 1
      sigma:
        - 1
        - 3
      name: 'diffuse_dev_wp'
=======
      prefix: diffuse_plaw_
    # dev_wp:
    #   x0:
    #     - 0
    #     - 0.1
    #   sigma:
    #     - 0.3
    #     - 0.1
    #   dt: 1
    #   name: 'diffuse_dev_wp'
>>>>>>> ce2635a8
#    dev_corr:
#      fluctuations:
#        fluctuations:
#          - 1.0
#          - 5.0e-3
#        loglogavgslope:
#          - -3
#          - 1.0e-2
#        flexibility:
#          - 2.0
#          - 5.0e-1
#        asperity:
#        non_parametric_kind: "power"
#        # harmonic_type: "Fourier"
#      prefix: diffuse_dev_
#      offset:
#        offset_mean: 0.0
#        offset_std:
#          - 1.0e-3
#          - 1.0e-4

minimization:
  resume: False
  n_total_iterations: 15
  n_samples: 4
  draw_linear_kwargs:
    cg_name : lin sampling
    cg_kwargs:
      absdelta: 1.e-4
      maxiter: 60
  nonlinearly_update_kwargs:
    minimize_kwargs:
      name: nonlin sampling
      xtol: 2.e-4
      cg_kwargs:
        name: null
      maxiter: 25
  kl_kwargs:
    minimize_kwargs:
      name: "M"
      absdelta: 1.e-6
      maxiter: 10
      cg_kwargs:
        name: "MCG"
  sample_mode: nonlinear_resample<|MERGE_RESOLUTION|>--- conflicted
+++ resolved
@@ -99,14 +99,8 @@
         - 0
         - 0.01
       sigma:
-<<<<<<< HEAD
-        - 1
-        - 3
-=======
         - 0.01
         - 0.02
-      dt: 1
->>>>>>> ce2635a8
       name: 'points_dev_wp'
 #    dev_corr:
 #      fluctuations:
@@ -170,22 +164,6 @@
           Null
         non_parametric_kind: "power"
         # harmonic_type: "Fourier"
-<<<<<<< HEAD
-      prefix: diffuse_plaw
-      offset:
-        offset_mean: -2.0
-        offset_std:
-          - 1.0e-3
-          - 1.0e-4
-    dev_wp:
-      x0:
-        - 0
-        - 1
-      sigma:
-        - 1
-        - 3
-      name: 'diffuse_dev_wp'
-=======
       prefix: diffuse_plaw_
     # dev_wp:
     #   x0:
@@ -196,7 +174,6 @@
     #     - 0.1
     #   dt: 1
     #   name: 'diffuse_dev_wp'
->>>>>>> ce2635a8
 #    dev_corr:
 #      fluctuations:
 #        fluctuations:
