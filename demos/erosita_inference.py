--- conflicted
+++ resolved
@@ -50,33 +50,10 @@
     key, subkey = random.split(key)
     pos_init = 0.1 * jft.Vector(jft.random_like(subkey, sky.domain))
 
-<<<<<<< HEAD
-    kl_solver_kwargs = minimization_config.pop('kl_kwargs')
-    delta = minimization_config["delta"] if "delta" in minimization_config else None
-    absdelta = None
-    if delta is not None:
-        n_dof_data = len(cfg["telescope"]["tm_ids"]) * cfg['grid']['sdim']**2 * cfg['grid']['edim'] #FIXME: not sure why log_likelihood.left_sqrt_metric_tangents_shape.size is wrong
-        n_dof_model = jft.Vector(sky_model.sky.domain).size
-        n_dof = min(n_dof_model, n_dof_data)
-        absdelta = delta * n_dof
-
-    # update kwargs
-    kl_minimize_kwargs = kl_solver_kwargs['minimize_kwargs']
-    linear_sampling_kwargs = minimization_config['draw_linear_kwargs']['cg_kwargs']
-    nonlinear_sampling_kwargs = minimization_config['nonlinearly_update_kwargs']['minimize_kwargs']
-
-    # safe update minimize_kwargs
-    kl_minimize_kwargs = ju.safe_config_update("absdelta", absdelta, kl_minimize_kwargs)
-    _ = ju.safe_config_update("absdelta", absdelta / 10., linear_sampling_kwargs)
-    _ = ju.safe_config_update("xtol", delta, nonlinear_sampling_kwargs)
-    if delta is not None:
-        minimization_config.pop('delta')
-=======
     # Minimization
     minimization_config = cfg['minimization']
     n_dof = ju.calculate_n_constrained_dof(log_likelihood)
     minimization_parser = ju.MinimizationParser(minimization_config, n_dof=n_dof)
->>>>>>> 8666eb77
 
     # Plot
     additional_plot_dict = {"diffuse_alpha": sky_model.alpha_cf,
