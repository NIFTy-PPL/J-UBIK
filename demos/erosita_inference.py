import math
import os
import pickle
import numpy as np

from matplotlib.colors import LogNorm
import nifty8 as ift
import xubik0 as xu

from jax import config

config.update('jax_enable_x64', True)

if __name__ == "__main__":
    config_filename = "eROSITA_config.yaml"
    cfg = xu.get_cfg(config_filename)
    fov = cfg['telescope']['fov']
    rebin = math.floor(20 * fov // cfg['grid']['npix'])  # FIXME USE DISTANCES!
    mock_run = cfg['mock']
    mock_psf = cfg['mock_psf']
    load_mock_data = cfg['load_mock_data']
    if load_mock_data and not mock_run:
        print('WARNING: Mockrun is set to False: Actual data is loaded')

    # File Location
    file_info = cfg['files']
    obs_path = file_info['obs_path']
    input_filenames = file_info['input']
    sky_model = xu.SkyModel(config_filename)
    sky_dict = sky_model.create_sky_model()
    pspec = sky_dict.pop('pspec')

    # Grid Info
    grid_info = cfg['grid']
    e_min = grid_info['energy_bin']['e_min']
    e_max = grid_info['energy_bin']['e_max']
    npix = grid_info['npix']

    # Telescope Info
    tel_info = cfg['telescope']
    tm_ids = tel_info['tm_ids']
    start_center = None

    # Exposure Info
    det_map = tel_info['detmap']

    # Create the output directory
    if (not cfg['minimization']['resume']) and os.path.exists(file_info["res_dir"]):
        raise FileExistsError("Resume is set to False but output directory exists already!")
    if xu.mpi.comm is not None:
        xu.mpi.comm.Barrier()
    output_directory = xu.create_output_directory(file_info["res_dir"])

    log = 'Output file {} already exists and is not regenerated. ' \
          'If the observations parameters shall be changed please delete or rename the current output file.'

    log_likelihood = None
    for tm_id in tm_ids:
        output_filename = f'{tm_id}_' + file_info['output']
        exposure_filename = f'{tm_id}_' + file_info['exposure']
        observation_instance = xu.ErositaObservation(input_filenames, output_filename, obs_path)
        if not os.path.exists(os.path.join(obs_path, output_filename)):
            observation = observation_instance.get_data(emin=e_min, emax=e_max, image=True, rebin=rebin,
                                                        size=npix, pattern=tel_info['pattern'],
                                                        telid=tm_id)  # FIXME: exchange rebin by fov? 80 = 4arcsec
        else:
            print(log.format(os.path.join(obs_path, output_filename)))

        observation_instance = xu.ErositaObservation(output_filename, output_filename, obs_path)

<<<<<<< HEAD
        # Exposure
        if not os.path.exists(os.path.join(obs_path, exposure_filename)):
            observation_instance.get_exposure_maps(output_filename, e_min, e_max, mergedmaps=exposure_filename)
=======
    # Exposure
    if not os.path.exists(os.path.join(obs_path, exposure_filename)):
        observation_instance.get_exposure_maps(output_filename, e_min, e_max, mergedmaps=exposure_filename,
                                               withdetmaps=det_map)
>>>>>>> 8a62a1df

        else:
            print(log.format(os.path.join(obs_path, output_filename)))

        # Plotting
        plot_info = cfg['plotting']
        if plot_info['enabled']:
            observation_instance.plot_fits_data(output_filename,
                                                os.path.splitext(output_filename)[0],
                                                slice=plot_info['slice'],
                                                dpi=plot_info['dpi'])
            observation_instance.plot_fits_data(exposure_filename,
                                                f'{os.path.splitext(exposure_filename)[0]}.png',
                                                slice=plot_info['slice'],
                                                dpi=plot_info['dpi'])

        # PSF
        if cfg['psf']['method'] in ['MSC', 'LIN']:
            center_stats = observation_instance.get_pointing_coordinates_stats(tm_id,
                                                input_filename=input_filenames)
            print(center_stats['ROLL'])
            center = (center_stats['RA'][0], center_stats['DEC'][0])
            psf_file = xu.eROSITA_PSF(cfg["files"]["psf_path"])  # FIXME: load from config
            if start_center is None:
                dcenter = (0, 0)
                start_center = center
            else:
                dcenter = (cc-ss for cc,ss in zip(center, start_center))


            dom = sky_model.extended_space
            center = tuple(0.5*ss*dd for ss, dd in zip(dom.shape, dom.distances))
            center = tuple(cc+dd for cc,dd in zip(center, dcenter))

            energy = cfg['psf']['energy']
            conv_op = psf_file.make_psf_op(energy, center, sky_model.extended_space,
                                        conv_method=cfg['psf']['method'],
                                        conv_params=cfg['psf'])

        elif cfg['psf']['method'] == 'invariant':
            if mock_psf:
                conv_op = xu.get_gaussian_psf(sky_dict['sky'], var=cfg['psf']['gauss_var'])
            else:
                center = observation_instance.get_center_coordinates(output_filename)
                psf_file = xu.eROSITA_PSF(cfg["files"]["psf_path"])
                psf_function = psf_file.psf_func_on_domain('3000', center, sky_model.extended_space)
                psf_kernel = psf_function(*center)
                psf_kernel = ift.makeField(sky_model.extended_space, np.array(psf_kernel))
                conv_op = xu.get_fft_psf_op(psf_kernel, sky_dict['sky'])
        else:
            raise NotImplementedError

        ## Convolution
        #conv_sky_dict = {key: (conv_op @ value) for key, value in sky_dict.items()}

        # Exposure
        exposure = observation_instance.load_fits_data(exposure_filename)[0].data
        exposure_field = ift.makeField(sky_model.position_space, exposure)
        padded_exposure_field = sky_model.pad(exposure_field)
        exposure_op = ift.makeOp(padded_exposure_field)

        # Mask
        mask = xu.get_mask_operator(exposure_field)

        # Response
        R = mask @ sky_model.pad.adjoint @ exposure_op

        # Data
        if mock_run:
            ift.random.push_sseq_from_seed(cfg['seed'])
            if load_mock_data:
                # FIXME: name of output folder for diagnostics into config
                # FIXME: Put Mockdata to a better place
                with open('diagnostics/mock_sky_data.pkl', "rb") as f:
                    mock_data = pickle.load(f)
            else:
                mock_data_dict = xu.generate_mock_data(sky_model, conv_op, exposure_field,
                                                        sky_model.pad,
                                                        output_directory=output_directory)
                mock_data = mock_data_dict['mock_data_sky']

            # Mask mock data
            masked_data = mask(mock_data)
        else:
            data = observation_instance.load_fits_data(output_filename)[0].data
            data = np.array(data, dtype = int)
            data = ift.makeField(sky_model.position_space, data)
            masked_data = mask(data)

        # Print Exposure norm
        # norm = xu.get_norm(exposure, data)
        # print(norm)

        # Set up likelihood
        lh = ift.PoissonianEnergy(masked_data) @ R @ conv_op
        if log_likelihood is None:
            log_likelihood = lh
        else:
            log_likelihood = log_likelihood + lh

    log_likelihood = log_likelihood @ sky_dict['sky']

    # Load minimization config
    minimization_config = cfg['minimization']

    # Minimizers
    comm = xu.library.mpi.comm
    if comm is not None:
        if not xu.library.mpi.master:
            minimization_config['ic_newton']['name'] = None
        minimization_config['ic_sampling']['name'] += f"({comm.Get_rank()})"
        minimization_config['ic_sampling_nl']['name'] += f"({comm.Get_rank()})"
    ic_newton = ift.AbsDeltaEnergyController(**minimization_config['ic_newton'])
    ic_sampling = ift.AbsDeltaEnergyController(**minimization_config['ic_sampling'])
    minimizer = ift.NewtonCG(ic_newton)
    if minimization_config['geovi']:
        ic_sampling_nl = ift.AbsDeltaEnergyController(**minimization_config['ic_sampling_nl'])
        minimizer_sampling = ift.NewtonCG(ic_sampling_nl)
    else:
        minimizer_sampling = None

    # Prepare results
    operators_to_plot = {key: (sky_model.pad.adjoint(value)) for key, value in sky_dict.items()}
    operators_to_plot = {**operators_to_plot, 'pspec': pspec}


    # Save config file in output_directory
    xu.save_config(cfg, config_filename, output_directory)

    plot = lambda x, y: xu.plot_sample_and_stats(output_directory,
                                                 operators_to_plot,
                                                 x,
                                                 y,
                                                 plotting_kwargs={'norm': LogNorm()})
    # Initial position
    initial_position = ift.from_random(sky_dict['sky'].domain) * 0.1
    if 'point_sources' in sky_dict:
        initial_ps = ift.MultiField.full(sky_dict['point_sources'].domain, 0)
        initial_position = ift.MultiField.union([initial_position, initial_ps])

    if minimization_config['transition']:
        transition = xu.get_equal_lh_transition(
            sky_dict['sky'],
            sky_dict['diffuse'],
            cfg['priors']['point_sources'],
            minimization_config['ic_transition'])
    else:
        transition = None

    ift.optimize_kl(log_likelihood, minimization_config['total_iterations'],
                    minimization_config['n_samples'],
                    minimizer,
                    ic_sampling,
                    minimizer_sampling,
                    transitions=transition,
                    output_directory=output_directory,
                    export_operator_outputs=operators_to_plot,
                    inspect_callback=plot,
                    resume=minimization_config['resume'],
                    comm=xu.library.mpi.comm)<|MERGE_RESOLUTION|>--- conflicted
+++ resolved
@@ -68,16 +68,10 @@
 
         observation_instance = xu.ErositaObservation(output_filename, output_filename, obs_path)
 
-<<<<<<< HEAD
         # Exposure
         if not os.path.exists(os.path.join(obs_path, exposure_filename)):
-            observation_instance.get_exposure_maps(output_filename, e_min, e_max, mergedmaps=exposure_filename)
-=======
-    # Exposure
-    if not os.path.exists(os.path.join(obs_path, exposure_filename)):
-        observation_instance.get_exposure_maps(output_filename, e_min, e_max, mergedmaps=exposure_filename,
-                                               withdetmaps=det_map)
->>>>>>> 8a62a1df
+            observation_instance.get_exposure_maps(output_filename, e_min, e_max, mergedmaps=exposure_filename,
+                                                withdetmaps=det_map)
 
         else:
             print(log.format(os.path.join(obs_path, output_filename)))
