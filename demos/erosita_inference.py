import os
import argparse
from os.path import join

import nifty8.re as jft
import jubik0 as ju

from jax import config, random

config.update('jax_enable_x64', True)
config.update('jax_platform_name', 'cpu')

# Parser Setup
parser = argparse.ArgumentParser()
parser.add_argument('config', type=str, help="Config file (.yaml) for eROSITA inference.",
                    nargs='?', const=1, default="eROSITA_config.yaml")
args = parser.parse_args()


if __name__ == "__main__":
    # Load config file
    config_path = args.config
    cfg = ju.get_config(config_path)
    file_info = cfg['files']

    if (not cfg['minimization']['resume']) and os.path.exists(file_info["res_dir"]):
        file_info["res_dir"] = file_info["res_dir"] + "_new"
        print("FYI: Resume is set to False, but the output directory already exists. "
              "The result_dir has been appended with the string *new*.")

    # Save run configuration
    ju.save_config_copy(os.path.basename(config_path), output_dir=file_info['res_dir'])
    # ju.save_local_packages_hashes_to_txt(['jubik0', 'nifty8'], # FIXME: fix for cluster
    #                                      join(file_info['res_dir'], "packages_hashes.txt"),
    #                                      paths_to_git=[os.path.dirname(os.getcwd()), None],
    #                                      verbose=False)

    # Load sky model
    sky_model = ju.SkyModel(config_path)
    sky = sky_model.create_sky_model()
    sky_dict = sky_model.sky_model_to_dict()

    # Generate eROSITA data (if it does not alread exist)
    ju.create_erosita_data_from_config(config_path)

    # Generate loglikelihood (Building masked (mock) data and response)
    log_likelihood = ju.generate_erosita_likelihood_from_config(
        config_path).amend(sky)

    # Minimization
    minimization_config = cfg['minimization']
    key = random.PRNGKey(cfg['seed'])
    key, subkey = random.split(key)
    pos_init = 0.1 * jft.Vector(jft.random_like(subkey, sky.domain))

    kl_solver_kwargs = minimization_config.pop('kl_kwargs')
<<<<<<< HEAD
    # FIXME: Replace by domain information
    kl_solver_kwargs['minimize_kwargs']['absdelta'] *= cfg['grid']['sdim']
=======

    delta = minimization_config["delta"] if "delta" in minimization_config else None
    absdelta = None
    if delta is not None:
        n_dof_data = len(cfg["telescope"]["tm_ids"]) * cfg['grid']['sdim']**2 * cfg['grid']['edim'] #FIXME: not sure why log_likelihood.left_sqrt_metric_tangents_shape.size is wrong
        n_dof_model = jft.Vector(sky_model.sky.domain).size
        n_dof = min(n_dof_model, n_dof_data)
        absdelta = delta * n_dof

    # update kwargs
    kl_minimize_kwargs = kl_solver_kwargs['minimize_kwargs']
    linear_sampling_kwargs = minimization_config['draw_linear_kwargs']['cg_kwargs']
    nonlinear_sampling_kwargs = minimization_config['nonlinearly_update_kwargs']['minimize_kwargs']

    # safe update minimize_kwargs
    kl_minimize_kwargs = ju.safe_config_update("absdelta", absdelta, kl_minimize_kwargs)
    _ = ju.safe_config_update("absdelta", absdelta / 10., linear_sampling_kwargs)
    _ = ju.safe_config_update("xtol", delta, nonlinear_sampling_kwargs)
    if delta is not None:
        minimization_config.pop('delta')
>>>>>>> fdb5da5f

    # Plot
    additional_plot_dict = {"diffuse_alpha": sky_model.alpha_cf,
                            "point_sources_alpha": sky_model.points_alpha}

    def simple_eval_plots(s, x):
        """Call plot_sample_and_stat for every iteration."""
        ju.plot_sample_and_stats(file_info["res_dir"],
                                 sky_dict,
                                 s,
                                 dpi=300,
                                 iteration=x.nit,
                                 rgb_min_sat=[3e-8, 3e-8, 3e-8],
                                 rgb_max_sat=[2.0167e-6, 1.05618e-6, 1.5646e-6])
        ju.plot_sample_and_stats(file_info["res_dir"],
                                 additional_plot_dict,
                                 s,
                                 dpi=300,
                                 iteration=x.nit,
                                 log_scale=False,
                                 plot_samples=False,
                                 )

    samples, state = jft.optimize_kl(log_likelihood,
                                     pos_init,
                                     key=key,
                                     kl_kwargs=kl_solver_kwargs,
                                     callback=simple_eval_plots,
                                     odir=file_info["res_dir"],
                                     **minimization_config
                                     )<|MERGE_RESOLUTION|>--- conflicted
+++ resolved
@@ -41,11 +41,10 @@
     sky_dict = sky_model.sky_model_to_dict()
 
     # Generate eROSITA data (if it does not alread exist)
-    ju.create_erosita_data_from_config(config_path)
+    _ = ju.create_erosita_data_from_config(config_path)
 
     # Generate loglikelihood (Building masked (mock) data and response)
-    log_likelihood = ju.generate_erosita_likelihood_from_config(
-        config_path).amend(sky)
+    log_likelihood = ju.generate_erosita_likelihood_from_config(config_path).amend(sky)
 
     # Minimization
     minimization_config = cfg['minimization']
@@ -54,11 +53,6 @@
     pos_init = 0.1 * jft.Vector(jft.random_like(subkey, sky.domain))
 
     kl_solver_kwargs = minimization_config.pop('kl_kwargs')
-<<<<<<< HEAD
-    # FIXME: Replace by domain information
-    kl_solver_kwargs['minimize_kwargs']['absdelta'] *= cfg['grid']['sdim']
-=======
-
     delta = minimization_config["delta"] if "delta" in minimization_config else None
     absdelta = None
     if delta is not None:
@@ -78,7 +72,6 @@
     _ = ju.safe_config_update("xtol", delta, nonlinear_sampling_kwargs)
     if delta is not None:
         minimization_config.pop('delta')
->>>>>>> fdb5da5f
 
     # Plot
     additional_plot_dict = {"diffuse_alpha": sky_model.alpha_cf,
