import os
import argparse

import nifty8.re as jft
import jubik0 as ju

from jax import config, random

config.update('jax_enable_x64', True)
config.update('jax_platform_name', 'cpu')

# Parser Setup
parser = argparse.ArgumentParser()
parser.add_argument('config', type=str, help="Config file (.yaml) for eROSITA inference.",
                    nargs='?', const=1, default="eROSITA_config.yaml")
args = parser.parse_args()


if __name__ == "__main__":
    # Load config file
    config_path = args.config
    cfg = ju.get_config(config_path)
    file_info = cfg['files']

    if (not cfg['minimization']['resume']) and os.path.exists(file_info["res_dir"]):
        file_info["res_dir"] = file_info["res_dir"] + "_new"
        print("FYI: Resume is set to False, but the output directory already exists. "
              "The result_dir has been appended with the string *new*.")

    ju.save_config(cfg, os.path.basename(config_path), file_info['res_dir'])
    # Load sky model
    sky_model = ju.SkyModel(config_path)
    sky = sky_model.create_sky_model()
    sky_dict = sky_model.sky_model_to_dict()

    # Generate eROSITA data (if it does not alread exist)
    _ = ju.create_erosita_data_from_config(config_path)

<<<<<<< HEAD
    # Generate loglikelihood (Building masked (mock) data and response)
    log_likelihood = ju.generate_erosita_likelihood_from_config(config_path).amend(sky)
=======
    # Generate loglikelihood
    log_likelihood = ju.generate_erosita_likelihood_from_config(
        config_path).amend(sky_dict['sky'])
>>>>>>> 028cec2e

    # Minimization
    minimization_config = cfg['minimization']
    key = random.PRNGKey(cfg['seed'])
    key, subkey = random.split(key)
<<<<<<< HEAD
    pos_init = 0.1 * jft.Vector(jft.random_like(subkey, sky.domain))

    kl_solver_kwargs = minimization_config.pop('kl_kwargs')
    kl_solver_kwargs['minimize_kwargs']['absdelta'] *= cfg['grid']['sdim']  # FIXME: Replace by domain information

    # Plot
    def simple_eval_plots(s, x):
        """Call plot_sample_and_stat for every iteration."""
        ju.plot_sample_and_stats(file_info["res_dir"],
                                 sky_dict,
                                 s,
                                 dpi=300,
                                 iteration=x.nit)
=======
    pos_init = 0.1 * \
        jft.Vector(jft.random_like(subkey, sky_dict['sky'].domain))

    kl_solver_kwargs = minimization_config.pop('kl_kwargs')
    # FIXME: Replace by domain information
    kl_solver_kwargs['minimize_kwargs']['absdelta'] *= cfg['grid']['npix']

    # Plot
    def plot(s, x): return ju.plot_sample_and_stats(file_info["res_dir"],
                                                    sky_dict,
                                                    s,
                                                    iteration=x.nit)
>>>>>>> 028cec2e

    samples, state = jft.optimize_kl(log_likelihood,
                                     pos_init,
                                     key=key,
                                     kl_kwargs=kl_solver_kwargs,
                                     callback=simple_eval_plots,
                                     odir=file_info["res_dir"],
                                     **minimization_config
                                     )<|MERGE_RESOLUTION|>--- conflicted
+++ resolved
@@ -36,24 +36,19 @@
     # Generate eROSITA data (if it does not alread exist)
     _ = ju.create_erosita_data_from_config(config_path)
 
-<<<<<<< HEAD
     # Generate loglikelihood (Building masked (mock) data and response)
-    log_likelihood = ju.generate_erosita_likelihood_from_config(config_path).amend(sky)
-=======
-    # Generate loglikelihood
     log_likelihood = ju.generate_erosita_likelihood_from_config(
-        config_path).amend(sky_dict['sky'])
->>>>>>> 028cec2e
+        config_path).amend(sky)
 
     # Minimization
     minimization_config = cfg['minimization']
     key = random.PRNGKey(cfg['seed'])
     key, subkey = random.split(key)
-<<<<<<< HEAD
     pos_init = 0.1 * jft.Vector(jft.random_like(subkey, sky.domain))
 
     kl_solver_kwargs = minimization_config.pop('kl_kwargs')
-    kl_solver_kwargs['minimize_kwargs']['absdelta'] *= cfg['grid']['sdim']  # FIXME: Replace by domain information
+    # FIXME: Replace by domain information
+    kl_solver_kwargs['minimize_kwargs']['absdelta'] *= cfg['grid']['sdim']
 
     # Plot
     def simple_eval_plots(s, x):
@@ -63,20 +58,6 @@
                                  s,
                                  dpi=300,
                                  iteration=x.nit)
-=======
-    pos_init = 0.1 * \
-        jft.Vector(jft.random_like(subkey, sky_dict['sky'].domain))
-
-    kl_solver_kwargs = minimization_config.pop('kl_kwargs')
-    # FIXME: Replace by domain information
-    kl_solver_kwargs['minimize_kwargs']['absdelta'] *= cfg['grid']['npix']
-
-    # Plot
-    def plot(s, x): return ju.plot_sample_and_stats(file_info["res_dir"],
-                                                    sky_dict,
-                                                    s,
-                                                    iteration=x.nit)
->>>>>>> 028cec2e
 
     samples, state = jft.optimize_kl(log_likelihood,
                                      pos_init,
