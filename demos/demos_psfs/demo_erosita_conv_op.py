--- conflicted
+++ resolved
@@ -53,13 +53,8 @@
 op = obs.make_psf_op(energy, pointing_center, domain,
                      conv_method='MSC', conv_params=msc_infos)
 
-<<<<<<< HEAD
-c2params = {'npatch': 8, 'margfrac': 0.2, 'want_cut': False}
-op2 = obs.make_psf_op(energy, pointing_center, domain, 
-=======
 c2params = {'npatch': 8, 'margfrac': 0.062, 'want_cut': False}
 op2 = obs.make_psf_op(energy, pointing_center, domain,
->>>>>>> 9f9426a8
                       conv_method='LIN', conv_params=c2params)
 
 rnds = ift.from_random(op.domain)
