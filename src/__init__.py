--- conflicted
+++ resolved
@@ -1,30 +1,5 @@
-<<<<<<< HEAD
 # SPDX-License-Identifier: BSD-2-Clause
 # Authors: Vincent Eberle, Matteo Guardiani, Margret Westerkamp
-=======
-from .library.utils import (get_mask_operator, get_norm,
-                            get_normed_exposure, get_norm_exposure_patches,
-                            get_data_domain, get_config, convolve_operators,
-                            convolve_field_operator, get_fft_psf_op, Transposer,
-                            energy_binning, save_rgb_image_to_fits,
-                            transform_loglog_slope_pars, is_subdomain,
-                            save_to_fits, save_config_copy, save_config_copy_easy,
-                            create_output_directory, coord_center,
-                            get_radec_from_xy, get_psfpatches,
-                            get_synth_pointsource, get_gaussian_psf, get_rel_uncertainty,
-                            get_equal_lh_transition, get_RGB_image_from_field, get_stats,
-                            save_local_packages_hashes_to_txt, safe_config_update,
-                            calculate_n_constrained_dof)
-from .library.plot import (plot_slices, plot_result,
-                           plot_image_from_fits,
-                           plot_single_psf, plot_psfset, plot_energy_slices,
-                           plot_energy_slice_overview, plot_histograms,
-                           plot_sample_averaged_log_2d_histogram)
-from .library.sugar_plot import (plot_fused_data, plot_rgb_image, plot_sample_and_stats,
-                                 plot_sample_and_stats, plot_erosita_priors)
-from .library.mf_plot import plot_rgb
->>>>>>> beb53ead
-
 # Copyright(C) 2024 Max-Planck-Society
 
 # %
