--- conflicted
+++ resolved
@@ -217,17 +217,10 @@
         return flags
 
     @staticmethod
-<<<<<<< HEAD
-    def _get_exmap_flags(mounted_dir: str, templateimage: str, emin: float, emax: float,
-                         withsinglemaps: bool = False, withmergedmaps: bool = True, singlemaps=None,
-                         mergedmaps=None, gtitype: str = 'GTI', withvignetting: bool = True,
-                         withdetmaps: bool = True, withweights: bool = True, withfilebadpix: bool = True,
-                         withcalbadpix: bool = True, withinputmaps: bool = False):
-=======
     def _get_exmap_flags(mounted_dir, templateimage, emin, emax,
                          withsinglemaps=False, withmergedmaps=True, singlemaps=None,
                          mergedmaps=None, gtitype='GTI', withvignetting=True,
-                         withdetmaps=False, withweights=True, withfilebadpix=True,
+                         withdetmaps=True, withweights=True, withfilebadpix=True,
                          withcalbadpix=True, withinputmaps=False):
 
         input_params = {'mounted_dir': str, 'templateimage': str, 'emin': float, 'emax': float,
@@ -239,7 +232,6 @@
         # Implements type checking
         for key, val in input_params.items():
             check_type(eval(key), val, name=key)
->>>>>>> c2a1026b
 
         flags = " "
         flags += templateimage if templateimage is not None else print(
