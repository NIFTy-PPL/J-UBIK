--- conflicted
+++ resolved
@@ -236,8 +236,6 @@
         p.output(name=outname + "psfs.png", xsize=20, ysize=20)
 
 
-<<<<<<< HEAD
-=======
 def _append_key(s, key):
     if key == "":
         return s
@@ -341,7 +339,6 @@
         n_rows += 1
 
 
->>>>>>> 5b8e2f1e
 def plot_energy_slices(field, file_name, title=None, plot_kwargs={}):
     """
     Plots the slices of a 3-dimensional field along the energy dimension.
@@ -470,8 +467,6 @@
         raise NotImplementedError
 
 
-<<<<<<< HEAD
-=======
 def plot_erosita_priors(key, n_samples, config_path, priors_dir, signal_response=False,
                         plotting_kwargs=None, common_colorbar=False, log_scale=True,
                         adjust_figsize=False):
@@ -564,7 +559,6 @@
                                 common_colorbar=common_colorbar, adjust_figsize=adjust_figsize)
 
 
->>>>>>> 5b8e2f1e
 def plot_histograms(hist, edges, filename, logx=False, logy=False, title=None):
     plt.bar(edges[:-1], hist, width=edges[0] - edges[1])
     if logx:
