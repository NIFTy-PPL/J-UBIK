import nifty8 as ift
import numpy as np
from matplotlib.colors import LogNorm

from .spaces import Domain

import nifty8.re as jft
import jubik0 as ju
from jax import numpy as jnp


<<<<<<< HEAD
=======
def create_sky_model_from_config(config_file_path):
    """Gets the parameters needed for building the sky model from the config file
    given the corresponding path and uses these to create the sky model.

    Parameters
    ----------
    config_file_path : string
        Path to the config file

    Returns
    -------
    sky_dict: dict
        Dictionary of sky component models
    """
    if not isinstance(config_file_path, str):
        raise TypeError("The path to the config file needs to be a string")
    if not config_file_path.endswith('.yaml'):
        raise ValueError(
            "The sky model parameters need to be safed in a .yaml-file.")

    config = ju.get_config(config_file_path)
    priors = config['priors']
    grid_info = config['grid']
    tel_info = config['telescope']

    return create_sky_model(grid_info['npix'], grid_info['padding_ratio'],
                            tel_info['fov'], priors)


def create_sky_model(npix, padding_ratio, fov, priors):
    """Returns a dictionary of sky component models given the grid information
    (# pixels and padding ration) and the telescope information (FOV: field of view) as well as a
    dictionary for the prior parameters

    Parameters
    ----------
    npix: int
        Number of pixels in each direction
    padding_ratio: float
        Ratio between number of pixels in the actual space and the padded space
    fov: float
        FOV of the telescope
    priors: dict
        Dictionary of prior parameters for the correlated field needed and for the point sources optional
        in the format:
                priors:
                    point_sources:
                        alpha: optional
                        q: optional
                    diffuse:
                        offset:
                            offset_mean:
                            offset_std:
                        fluctuations:
                            fluctuations:
                            loglogavgslope:
                            flexibility:
                            asperity:
                        prefix:

    Returns
    -------
    sky_dict: dict
        Dictionary of sky component models
    """
    space_shape = 2 * (npix, )
    distances = fov / npix
    target = Domain(shape=space_shape, distances=(distances,)*2)

    diffuse_component, pspec, diffuse_component_full = create_diffuse_component_model(
        space_shape,
        padding_ratio,
        distances,
        priors['diffuse']['offset'],
        priors['diffuse']['fluctuations'],
        priors['diffuse']['prefix']
    )

    if priors['point_sources'] is None:
        sky = diffuse_component
        return {'sky': sky,
                'sky_full': diffuse_component_full,
                'pspec': pspec,
                'target': target}

    else:
        point_sources = create_point_source_model(
            space_shape, **priors['point_sources'])
        sky = fuse_model_components(diffuse_component, point_sources)
        return {'sky': sky,
                'pspec': pspec,
                'point_sources': point_sources,
                'diffuse': diffuse_component,
                'diffuse_full': diffuse_component_full,
                'target': target}


>>>>>>> 028cec2e
def fuse_model_components(model_a, model_b):
    """ Takes two models A and B and fuses them to a model C such that the application
    of model C to some latent space x yields C(X) = A(X) + B(X)

    Parameters
    ----------
    model_a: jft.Model
        Model for a sky component A
    model_b: jft.Model
        Model for a sky component B
    Returns
    -------
    model_c: jft.Model
        Model for a sky component C
    """
    def fusion(x): return model_a(x) + model_b(x)
    domain = model_a.domain
    domain.update(model_b.domain)
    return jft.Model(fusion, domain=domain)


<<<<<<< HEAD
=======
def create_diffuse_component_model(shape, padding_ratio, distances, offset, fluctuations, prefix='diffuse_'):
    """ Returns a model for the diffuse component given the information on its shape and
    distances and the prior dictionaries for the offset and the fluctuations

    Parameters
    ----------
    shape : tuple of int or int
        Position-space shape.
    distances : tuple of float or float
        Position-space distances
    offset: dict
        Prior dictionary for the offset of the diffuse component of the form
            offset_mean: float
            offset_std: (float, float)
    fluctuations: dict
        Prior dictionary for the fluctuations of the diffuse component of the form
            fluctuations: (float, float)
            loglogavgslope: (float, float)
            flexibility: (float, float)
            asperity: (float, float)
    prefix: string
        Prefix for the power spectrum parameter domain names

    Returns
    -------
    diffuse: jft.Model
        Model for the diffuse component
    pspec: Callable
        Power spectrum
    """
    ext_shp = tuple(int(entry * padding_ratio) for entry in shape)
    cfm = jft.CorrelatedFieldMaker(prefix=prefix)
    cfm.set_amplitude_total_offset(**offset)
    cfm.add_fluctuations(ext_shp, distances, **fluctuations,
                         non_parametric_kind='power')
    cf = cfm.finalize()
    pspec = cfm.power_spectrum

    def exp_padding(x): return jnp.exp(cf(x)[:shape[0], :shape[1]])
    diffuse = jft.Model(exp_padding, domain=cf.domain)
    diffuse_full = jft.Model(lambda x: jnp.exp(cf(x)), domain=cf.domain)
    return diffuse, pspec, diffuse_full


def create_point_source_model(shape, alpha, q, key='points'):
    """ Returns a model for the point-source component given the information on its shape
     and information on the shape and scaling parameters

    Parameters
    ----------
    shape : tuple of int or int
        Position-space shape.
    alpha: float
        Inverse gamma shape parameter
    q: float
        Inverse gamma scaling parameter
    key: string
        Prefix for the point-source parameter domain names

    Returns
    -------
    points: jft.Model
        Model for the point-source component
    """
    point_sources = jft.invgamma_prior(a=alpha, scale=q)
    def points_func(x): return point_sources(x[key])
    return jft.Model(points_func, domain={key: jft.ShapeWithDtype(shape)})


# FIXME: DELETE SKY MODEL CLASS

>>>>>>> 028cec2e
class SkyModel:
    """
    Basic spatial SkyModel consisting of a diffuse (correlated) component
    and a point-source like (not correlated) component. The latter can
    be switched off.

    Parameters:
    ----------
    config_file : python-dictionary, containing information about the grid,
                   (the telescope (for the pixelization)), # TODO IMHO this should be part of the grid
                   the priors on the correlated field and the uncorrelated inverse gamma
                    component.
    """
<<<<<<< HEAD
=======

    def __init__(self, config_file):
        if not isinstance(config_file, str):
            raise TypeError(
                "The config_file argument needs to be the path to a .yaml config file.")
        # FIXME: add all relevant checks and docstrings
>>>>>>> 028cec2e

    def __init__(self, config_file_path=None):

        """Gets the parameters needed for building the sky model from the config file
        given the corresponding path.

<<<<<<< HEAD
        Parameters
        ----------
        config_file_path : string
            Path to the config file
        """
        if config_file_path is not None:
            if not isinstance(config_file_path, str):
                raise TypeError("The path to the config file needs to be a string")
            if not config_file_path.endswith('.yaml'):
                raise ValueError("The sky model parameters need to be safed in a .yaml-file.")

            self.config = ju.get_config(config_file_path)
        else:
            self.config = {}
        self.diffuse = None
        self.point_sources = None
        self.pspec = None
        self.sky = None

        self.plaw = None
        self.dev_cf = None
        self.dev_pspec = None
        self.alpha_cf = None
        self.alpa_pspec = None

        self.points_plaw = None
        self.points_dev_cf = None
        self.points_dev_pspec = None
        self.points_alpha_cf = None
        self.points_alpha_pspec = None

    def create_sky_model(self, sdim=None, edim=None, s_padding_ratio=None,
                         e_padding_ratio=None, fov=None, e_min=None, e_max=None, e_ref=None,
                         priors=None):
        """Returns the sky model composed out of components given the grid information
        (# pixels and padding ration), the telescope information (FOV: field of view) as well as a
        dictionary for the prior parameters. All these parameters can be set externally or taken
        the SkyModels config file, if they are set to None.

        Parameters
        ----------
        sdim: int or tuple of int
            Number of pixels in each spatial dimension
        edim: int
            Number of pixels in spectral direction
        s_padding_ratio: float
            Ratio between number of pixels in the actual space and the padded space
        e_padding_ratio: float
            Ratio between number of pixels in the actual enegery space and the padded energy space.
            It needs to be taken such that the correlated fields in energy direction has more than 3
            pixels.
        fov: float
            FOV of the telescope
        energy_range:
            Total range of energies (i.e. max. - min. energy)
        priors: dict
            Dictionary of prior parameters for the correlated field
            in the format:
                    point_sources:
                        spatial:
                            alpha:
                            q:
                        plaw: optional
                        dev: optional
                    diffuse:
                        spatial:
                            offset:
                                offset_mean:
                                offset_std:
                            fluctuations:
                                fluctuations:
                                loglogavgslope:
                                flexibility:
                                asperity:
                                harmonic_type:
                                non_parametric_kind:
                            prefix:
                        plaw: optional
                        dev: optional

        Returns
        -------
        sky: jft.Model
        """
        if 'grid' not in self.config.keys():
            self.config['grid'] = {}
        if 'telescope' not in self.config.keys():
            self.config['telescope'] = {}
        if sdim is None:
            sdim = self.config['grid']['sdim']
        else:
            self.config['grid']['sdim'] = sdim
        if edim is None:
            edim = self.config['grid']['edim']
        else:
            self.config['grid']['edim'] = edim
        if s_padding_ratio is None:
            s_padding_ratio = self.config['grid']['s_padding_ratio']
        else:
            self.config['grid']['s_padding_ratio'] = s_padding_ratio
        if e_padding_ratio is None:
            e_padding_ratio = self.config['grid']['e_padding_ratio']
        else:
            self.config['grid']['e_padding_ratio'] = e_padding_ratio
        if fov is None:
            fov = self.config['telescope']['fov']
        else:
            self.config['telescope']['fov'] = fov
        if 'energy_bin' not in self.config['grid'].keys():
            self.config['grid']['energy_bin'] = {}
        if e_min is None:
            e_min = self.config['grid']['energy_bin']['e_min']
        else:
            self.config['grid']['energy_bin']['e_min'] = e_min
        if e_max is None:
            e_max = self.config['grid']['energy_bin']['e_max']
        else:
            self.config['grid']['energy_bin']['e_max'] = e_max
        if e_ref is not None:
            self.config['grid']['energy_bin']['e_ref'] = e_ref
        if priors is None:
            priors = self.config['priors']
        else:
            self.config['priors'] = priors

        sdim = 2 * (sdim,)
        sdistances = fov / sdim[0]
        energy_range = np.array(e_max) - np.array(e_min)
        edistances = energy_range / edim

        if not isinstance(edistances, float) and 'dev_corr' in priors['diffuse'].keys():
            raise ValueError('Grid distances in energy direction have to be regular and defined by'
                             'one float of a corrlated field in energy direction is taken.')

        self._create_diffuse_component_model(sdim, edim, s_padding_ratio, e_padding_ratio,
                                                 sdistances, edistances, priors['diffuse'])
        if 'point_sources' not in priors:
            self.sky = self.diffuse
        else:
            if 'dev_corr' in priors['point_sources'].keys():
                raise ValueError('Grid distances in energy direction have to be regular and defined by'
                             'one float of a corrlated field in energy direction is taken.')
            self._create_point_source_model(sdim, edim, e_padding_ratio,
                                            edistances, priors['point_sources'])
            self.sky = fuse_model_components(self.diffuse, self.point_sources)
        return self.sky

    def _create_correlated_field(self, shape, distances, prior_dict):
        """ Returns a 1- or 2-dim correlated field and the corresponding
        power spectrum given its shape, the distances and the prior specification.

        Parameters
        ----------
        shape: int or tuple of int
            Number of pixels of the correlated field in one or in two dimensions
        distances : tuple of float or float
            Distances in the space of the correlated field
        prior_dict: dict
            Dictionary of prior parameters for the correlated field
            in the format:
                    offset:
                        offset_mean:
                        offset_std:
                    fluctuations:
                        fluctuations:
                        loglogavgslope:
                        flexibility:
                        asperity:
                        harmonic_type:
                        non_parametric_kind:
                    prefix:

        Returns
        -------
        cf: jft.Model
            Model for the correlated field
        pspec: Callable
            Power spectrum of the correlated field
        """

        cfm = jft.CorrelatedFieldMaker(prefix=prior_dict['prefix'])
        cfm.set_amplitude_total_offset(**prior_dict['offset'])
        cfm.add_fluctuations(shape, distances, **prior_dict['fluctuations'])
        cf = cfm.finalize()
        return cf, cfm.power_spectrum

    def _create_wiener_process(self, x0, sigma, dE, name, edims):
        return jft.WienerProcess(tuple(x0), tuple(sigma), dt=dE, name=name, N_steps=edims - 1)

    def _create_diffuse_component_model(self, sdim, edim, s_padding_ratio, e_padding_ratio,
                                        sdistances,
                                        edistances, prior_dict):
        """ Returns a model for the diffuse component given the information on its shape and
        distances and the prior dictionaries for the offset and the fluctuations

        Parameters

        ----------
        sdim: int or tuple of int
            Number of pixels in each spatial dimension
        edim: int
            Number of pixels in spectral direction
        s_padding_ratio: float
            Ratio between number of pixels in the actual space and the padded space
        e_padding_ratio: float
            Ratio between number of pixels in the actual enegery space and the padded energy space.
            It needs to be taken such that the correlated fields in energy direction has more than 3
            pixels.
        sdistances : tuple of float or float
            Position-space distances
        edistances : tuple of float or float
            Energy-space distances
        prior_dict: dict
            Dictionary of prior parameters for the correlated field
            in the format:
                    spatial:
                        offset:
                            offset_mean:
                            offset_std:
                        fluctuations:
                            fluctuations:
                            loglogavgslope:
                            flexibility:
                            asperity:
                            harmonic_type:
                            non_parametric_kind:
                        prefix:
                    plaw: optional
                    dev: optional
=======
        # Prepare the spaces
        self.position_space = ift.RGSpace(
            2*(self.config['grid']['npix'],), distances=[tel_info['fov'] / grid_info['npix']])
        extended_size = int(
            self.config['grid']['padding_ratio'] * self.position_space.shape[0])
        self.extended_space = ift.RGSpace(
            2*(extended_size,), distances=self.position_space.distances)

        # Prepare zero padding
        self.pad = ift.FieldZeroPadder(
            self.position_space, self.extended_space.shape)
>>>>>>> 028cec2e

        Returns
        -------
        diffuse: jft.Model
            Model for the diffuse component
        """
        if not 'spatial' in prior_dict:
            return ValueError('Every diffuse component needs a spatial component')
        if 'dev_wp' in prior_dict and 'dev_corr' in prior_dict:
            raise ValueError('You can only inlude Wiener process or correlated field'
                             'for the deviations around the plaw.')
        ext_s_shp = tuple(int(entry * s_padding_ratio) for entry in sdim)
        ext_e_shp = int(edim * e_padding_ratio)
        self.spatial_cf, self.spatial_pspec = self._create_correlated_field(ext_s_shp,
                                                                            sdistances,
                                                                            prior_dict['spatial'])
        if 'plaw' in prior_dict:
            self.alpha_cf, self.alpa_pspec = self._create_correlated_field(ext_s_shp,
                                                                           sdistances,
                                                                           prior_dict['plaw'])
            self.plaw = ju.build_power_law(self._log_rel_ebin_centers(), self.alpha_cf)

        if 'dev_corr' in prior_dict:
            dev_cf, self.dev_pspec = self._create_correlated_field(ext_e_shp,
                                                                   edistances,
                                                                   prior_dict['dev_cor'])
            self.dev_cf = ju.MappedModel(dev_cf, prior_dict['dev_corr']['prefix']+'xi',
                                         ext_s_shp, False)
        if 'dev_wp' in prior_dict:
            dev_cf = self._create_wiener_process(edims=len(self._log_rel_ebin_centers()),
                                                 dE=self._log_dE(),
                                                 **prior_dict['dev_wp'])
            self.dev_cf = ju.MappedModel(dev_cf, prior_dict['dev_wp']['name'],
                                         ext_s_shp, False)
        log_diffuse = ju.GeneralModel({'spatial': self.spatial_cf,
                                       'freq_plaw': self.plaw,
                                       'freq_dev': self.dev_cf}).build_model()
        exp_padding = lambda x: jnp.exp(log_diffuse(x)[:edim, :sdim[0], :sdim[1]])
        self.diffuse = jft.Model(exp_padding, domain=log_diffuse.domain)

    def _create_point_source_model(self, sdim, edim, e_padding_ratio, edistances, prior_dict):
        """ Returns a model for the point-source component given the information on its shape
         and information on the shape and scaling parameters

        Parameters
        ----------
        sdim: int or tuple of int
            Number of pixels in each spatial dimension
        edim: int
            Number of pixels in spectral direction
        e_padding_ratio: float
            Ratio between number of pixels in the actual enegery space and the padded energy space.
            It needs to be taken such that the correlated fields in energy direction has more than 3
            pixels.
        edistances : tuple of float or float
            Energy-space distances
        prior_dict: dict
            Dictionary of prior parameters for the correlated field
            in the format:
                    spatial:
                        alpha:
                        q:
                    plaw: optional
                    dev: optional

        Returns
        -------
        points: jft.Model
            Model for the point-source component
        """
<<<<<<< HEAD
        if 'spatial' not in prior_dict:
            return ValueError('Point source component needs a spatial component')
        if 'dev_wp' in prior_dict and 'dev_corr' in prior_dict:
            raise ValueError('You can only inlude Wiener process or correlated field'
                             'for the deviations around the plaw.')
        ext_e_shp = int(edim * e_padding_ratio)
        point_sources = jft.invgamma_prior(a=prior_dict['spatial']['alpha'],
                                           scale=prior_dict['spatial']['q'])
        points_log_func = lambda x: jnp.log(point_sources(x[prior_dict['spatial']['key']]))
        self.points_log_invg = jft.Model(points_log_func,
                                     domain={prior_dict['spatial']['key']: jft.ShapeWithDtype(sdim)})

        if 'plaw' in prior_dict:
            self.points_alpha = jft.NormalPrior(prior_dict['plaw']['mean'], prior_dict['plaw']['std'],
                                               name=prior_dict['plaw']['name'],
                                               shape=sdim, dtype=jnp.float64)
            self.points_plaw = ju.build_power_law(self._log_rel_ebin_centers(), self.points_alpha)
            points_plaw = jft.Model(lambda x: self.points_plaw(x),
                                    domain=self.points_plaw.domain)

        if 'dev_corr' in prior_dict:
            points_dev_cf, self.points_dev_pspec = self._create_correlated_field(ext_e_shp,
                                                                   edistances,
                                                                   prior_dict['dev_cor'])
            self.points_dev_cf = ju.MappedModel(points_dev_cf, prior_dict['dev_corr']['prefix']+'xi',
                                         sdim, False)
        if 'dev_wp' in prior_dict:
            points_dev_cf = self._create_wiener_process(edims=len(self._log_rel_ebin_centers()),
                                                        dE=self._log_dE(),
                                                        **prior_dict['dev_wp'])

            self.points_dev_cf = ju.MappedModel(points_dev_cf, prior_dict['dev_wp']['name'],
                                                sdim, False)

            points_dev_cf = jft.Model(lambda x: self.points_dev_cf(x),
                                      domain=self.points_dev_cf.domain)

        log_points = ju.GeneralModel({'spatial': self.points_log_invg,
                                      'freq_plaw': points_plaw,
                                      'freq_dev': points_dev_cf}).build_model()

        exp_padding = lambda x: jnp.exp(log_points(x)[:edim, :, :])
        self.point_sources = jft.Model(exp_padding, domain=log_points.domain)

    def sky_model_to_dict(self):
        """Return a dictionary with callables for the major sky models."""
        sky_dict = {'sky': self.sky,
                    'diffuse': self.diffuse,
                    'points': self.point_sources}
        no_none_dict = {key: value for (key, value) in sky_dict.items() if value is not None}
        return no_none_dict

    def _log_ebin_centers(self):
        e_max = np.array(self.config['grid']['energy_bin']['e_max'])
        e_min = np.array(self.config['grid']['energy_bin']['e_min'])
        result = 0.5 * np.log(e_max*e_min)
        return result

    def _log_ref_energy(self):
        return np.log(self.config['grid']['energy_bin']['e_ref'])

    def _log_rel_ebin_centers(self):
        res = self._log_ebin_centers() - self._log_ref_energy()
        return res

    def _log_dE(self):
        log_e = self._log_rel_ebin_centers()
        return log_e[1:]-log_e[:-1]
=======
        diffuse_component, pspec = self._create_diffuse_component_model()
        if self.priors['point_sources'] is None:
            sky = diffuse_component
            sky_dict = {'sky': sky, 'pspec': pspec}
        else:
            point_sources = self._create_point_source_model()
            sky = point_sources + diffuse_component
            sky_dict = {'sky': sky, 'point_sources': point_sources, 'diffuse': diffuse_component,
                        'pspec': pspec}
        return sky_dict

    def _create_point_source_model(self):
        point_sources = ift.InverseGammaOperator(
            self.extended_space, **self.priors['point_sources'])
        return point_sources.ducktape('point_sources')

    def _create_diffuse_component_model(self):
        # FIXME: externalize power spectrum of diffuse model!
        cfm = ift.CorrelatedFieldMaker("")
        cfm.set_amplitude_total_offset(**self.priors['diffuse']['offset'])
        cfm.add_fluctuations(self.extended_space, **
                             self.priors['diffuse']['fluctuations'])
        diffuse = cfm.finalize().exp()
        pspec = cfm.power_spectrum
        return diffuse, pspec
>>>>>>> 028cec2e
<|MERGE_RESOLUTION|>--- conflicted
+++ resolved
@@ -9,106 +9,6 @@
 from jax import numpy as jnp
 
 
-<<<<<<< HEAD
-=======
-def create_sky_model_from_config(config_file_path):
-    """Gets the parameters needed for building the sky model from the config file
-    given the corresponding path and uses these to create the sky model.
-
-    Parameters
-    ----------
-    config_file_path : string
-        Path to the config file
-
-    Returns
-    -------
-    sky_dict: dict
-        Dictionary of sky component models
-    """
-    if not isinstance(config_file_path, str):
-        raise TypeError("The path to the config file needs to be a string")
-    if not config_file_path.endswith('.yaml'):
-        raise ValueError(
-            "The sky model parameters need to be safed in a .yaml-file.")
-
-    config = ju.get_config(config_file_path)
-    priors = config['priors']
-    grid_info = config['grid']
-    tel_info = config['telescope']
-
-    return create_sky_model(grid_info['npix'], grid_info['padding_ratio'],
-                            tel_info['fov'], priors)
-
-
-def create_sky_model(npix, padding_ratio, fov, priors):
-    """Returns a dictionary of sky component models given the grid information
-    (# pixels and padding ration) and the telescope information (FOV: field of view) as well as a
-    dictionary for the prior parameters
-
-    Parameters
-    ----------
-    npix: int
-        Number of pixels in each direction
-    padding_ratio: float
-        Ratio between number of pixels in the actual space and the padded space
-    fov: float
-        FOV of the telescope
-    priors: dict
-        Dictionary of prior parameters for the correlated field needed and for the point sources optional
-        in the format:
-                priors:
-                    point_sources:
-                        alpha: optional
-                        q: optional
-                    diffuse:
-                        offset:
-                            offset_mean:
-                            offset_std:
-                        fluctuations:
-                            fluctuations:
-                            loglogavgslope:
-                            flexibility:
-                            asperity:
-                        prefix:
-
-    Returns
-    -------
-    sky_dict: dict
-        Dictionary of sky component models
-    """
-    space_shape = 2 * (npix, )
-    distances = fov / npix
-    target = Domain(shape=space_shape, distances=(distances,)*2)
-
-    diffuse_component, pspec, diffuse_component_full = create_diffuse_component_model(
-        space_shape,
-        padding_ratio,
-        distances,
-        priors['diffuse']['offset'],
-        priors['diffuse']['fluctuations'],
-        priors['diffuse']['prefix']
-    )
-
-    if priors['point_sources'] is None:
-        sky = diffuse_component
-        return {'sky': sky,
-                'sky_full': diffuse_component_full,
-                'pspec': pspec,
-                'target': target}
-
-    else:
-        point_sources = create_point_source_model(
-            space_shape, **priors['point_sources'])
-        sky = fuse_model_components(diffuse_component, point_sources)
-        return {'sky': sky,
-                'pspec': pspec,
-                'point_sources': point_sources,
-                'diffuse': diffuse_component,
-                'diffuse_full': diffuse_component_full,
-                'target': target}
-
-
->>>>>>> 028cec2e
 def fuse_model_components(model_a, model_b):
     """ Takes two models A and B and fuses them to a model C such that the application
     of model C to some latent space x yields C(X) = A(X) + B(X)
@@ -130,80 +30,6 @@
     return jft.Model(fusion, domain=domain)
 
 
-<<<<<<< HEAD
-=======
-def create_diffuse_component_model(shape, padding_ratio, distances, offset, fluctuations, prefix='diffuse_'):
-    """ Returns a model for the diffuse component given the information on its shape and
-    distances and the prior dictionaries for the offset and the fluctuations
-
-    Parameters
-    ----------
-    shape : tuple of int or int
-        Position-space shape.
-    distances : tuple of float or float
-        Position-space distances
-    offset: dict
-        Prior dictionary for the offset of the diffuse component of the form
-            offset_mean: float
-            offset_std: (float, float)
-    fluctuations: dict
-        Prior dictionary for the fluctuations of the diffuse component of the form
-            fluctuations: (float, float)
-            loglogavgslope: (float, float)
-            flexibility: (float, float)
-            asperity: (float, float)
-    prefix: string
-        Prefix for the power spectrum parameter domain names
-
-    Returns
-    -------
-    diffuse: jft.Model
-        Model for the diffuse component
-    pspec: Callable
-        Power spectrum
-    """
-    ext_shp = tuple(int(entry * padding_ratio) for entry in shape)
-    cfm = jft.CorrelatedFieldMaker(prefix=prefix)
-    cfm.set_amplitude_total_offset(**offset)
-    cfm.add_fluctuations(ext_shp, distances, **fluctuations,
-                         non_parametric_kind='power')
-    cf = cfm.finalize()
-    pspec = cfm.power_spectrum
-
-    def exp_padding(x): return jnp.exp(cf(x)[:shape[0], :shape[1]])
-    diffuse = jft.Model(exp_padding, domain=cf.domain)
-    diffuse_full = jft.Model(lambda x: jnp.exp(cf(x)), domain=cf.domain)
-    return diffuse, pspec, diffuse_full
-
-
-def create_point_source_model(shape, alpha, q, key='points'):
-    """ Returns a model for the point-source component given the information on its shape
-     and information on the shape and scaling parameters
-
-    Parameters
-    ----------
-    shape : tuple of int or int
-        Position-space shape.
-    alpha: float
-        Inverse gamma shape parameter
-    q: float
-        Inverse gamma scaling parameter
-    key: string
-        Prefix for the point-source parameter domain names
-
-    Returns
-    -------
-    points: jft.Model
-        Model for the point-source component
-    """
-    point_sources = jft.invgamma_prior(a=alpha, scale=q)
-    def points_func(x): return point_sources(x[key])
-    return jft.Model(points_func, domain={key: jft.ShapeWithDtype(shape)})
-
-
-# FIXME: DELETE SKY MODEL CLASS
-
->>>>>>> 028cec2e
 class SkyModel:
     """
     Basic spatial SkyModel consisting of a diffuse (correlated) component
@@ -217,22 +43,11 @@
                    the priors on the correlated field and the uncorrelated inverse gamma
                     component.
     """
-<<<<<<< HEAD
-=======
-
-    def __init__(self, config_file):
-        if not isinstance(config_file, str):
-            raise TypeError(
-                "The config_file argument needs to be the path to a .yaml config file.")
-        # FIXME: add all relevant checks and docstrings
->>>>>>> 028cec2e
 
     def __init__(self, config_file_path=None):
-
         """Gets the parameters needed for building the sky model from the config file
         given the corresponding path.
 
-<<<<<<< HEAD
         Parameters
         ----------
         config_file_path : string
@@ -240,9 +55,11 @@
         """
         if config_file_path is not None:
             if not isinstance(config_file_path, str):
-                raise TypeError("The path to the config file needs to be a string")
+                raise TypeError(
+                    "The path to the config file needs to be a string")
             if not config_file_path.endswith('.yaml'):
-                raise ValueError("The sky model parameters need to be safed in a .yaml-file.")
+                raise ValueError(
+                    "The sky model parameters need to be safed in a .yaml-file.")
 
             self.config = ju.get_config(config_file_path)
         else:
@@ -368,13 +185,13 @@
                              'one float of a corrlated field in energy direction is taken.')
 
         self._create_diffuse_component_model(sdim, edim, s_padding_ratio, e_padding_ratio,
-                                                 sdistances, edistances, priors['diffuse'])
+                                             sdistances, edistances, priors['diffuse'])
         if 'point_sources' not in priors:
             self.sky = self.diffuse
         else:
             if 'dev_corr' in priors['point_sources'].keys():
                 raise ValueError('Grid distances in energy direction have to be regular and defined by'
-                             'one float of a corrlated field in energy direction is taken.')
+                                 'one float of a corrlated field in energy direction is taken.')
             self._create_point_source_model(sdim, edim, e_padding_ratio,
                                             edistances, priors['point_sources'])
             self.sky = fuse_model_components(self.diffuse, self.point_sources)
@@ -462,19 +279,6 @@
                         prefix:
                     plaw: optional
                     dev: optional
-=======
-        # Prepare the spaces
-        self.position_space = ift.RGSpace(
-            2*(self.config['grid']['npix'],), distances=[tel_info['fov'] / grid_info['npix']])
-        extended_size = int(
-            self.config['grid']['padding_ratio'] * self.position_space.shape[0])
-        self.extended_space = ift.RGSpace(
-            2*(extended_size,), distances=self.position_space.distances)
-
-        # Prepare zero padding
-        self.pad = ift.FieldZeroPadder(
-            self.position_space, self.extended_space.shape)
->>>>>>> 028cec2e
 
         Returns
         -------
@@ -495,7 +299,8 @@
             self.alpha_cf, self.alpa_pspec = self._create_correlated_field(ext_s_shp,
                                                                            sdistances,
                                                                            prior_dict['plaw'])
-            self.plaw = ju.build_power_law(self._log_rel_ebin_centers(), self.alpha_cf)
+            self.plaw = ju.build_power_law(
+                self._log_rel_ebin_centers(), self.alpha_cf)
 
         if 'dev_corr' in prior_dict:
             dev_cf, self.dev_pspec = self._create_correlated_field(ext_e_shp,
@@ -512,7 +317,9 @@
         log_diffuse = ju.GeneralModel({'spatial': self.spatial_cf,
                                        'freq_plaw': self.plaw,
                                        'freq_dev': self.dev_cf}).build_model()
-        exp_padding = lambda x: jnp.exp(log_diffuse(x)[:edim, :sdim[0], :sdim[1]])
+
+        def exp_padding(x): return jnp.exp(
+            log_diffuse(x)[:edim, :sdim[0], :sdim[1]])
         self.diffuse = jft.Model(exp_padding, domain=log_diffuse.domain)
 
     def _create_point_source_model(self, sdim, edim, e_padding_ratio, edistances, prior_dict):
@@ -545,7 +352,6 @@
         points: jft.Model
             Model for the point-source component
         """
-<<<<<<< HEAD
         if 'spatial' not in prior_dict:
             return ValueError('Point source component needs a spatial component')
         if 'dev_wp' in prior_dict and 'dev_corr' in prior_dict:
@@ -554,24 +360,27 @@
         ext_e_shp = int(edim * e_padding_ratio)
         point_sources = jft.invgamma_prior(a=prior_dict['spatial']['alpha'],
                                            scale=prior_dict['spatial']['q'])
-        points_log_func = lambda x: jnp.log(point_sources(x[prior_dict['spatial']['key']]))
+
+        def points_log_func(x): return jnp.log(
+            point_sources(x[prior_dict['spatial']['key']]))
         self.points_log_invg = jft.Model(points_log_func,
-                                     domain={prior_dict['spatial']['key']: jft.ShapeWithDtype(sdim)})
+                                         domain={prior_dict['spatial']['key']: jft.ShapeWithDtype(sdim)})
 
         if 'plaw' in prior_dict:
             self.points_alpha = jft.NormalPrior(prior_dict['plaw']['mean'], prior_dict['plaw']['std'],
-                                               name=prior_dict['plaw']['name'],
-                                               shape=sdim, dtype=jnp.float64)
-            self.points_plaw = ju.build_power_law(self._log_rel_ebin_centers(), self.points_alpha)
+                                                name=prior_dict['plaw']['name'],
+                                                shape=sdim, dtype=jnp.float64)
+            self.points_plaw = ju.build_power_law(
+                self._log_rel_ebin_centers(), self.points_alpha)
             points_plaw = jft.Model(lambda x: self.points_plaw(x),
                                     domain=self.points_plaw.domain)
 
         if 'dev_corr' in prior_dict:
             points_dev_cf, self.points_dev_pspec = self._create_correlated_field(ext_e_shp,
-                                                                   edistances,
-                                                                   prior_dict['dev_cor'])
+                                                                                 edistances,
+                                                                                 prior_dict['dev_cor'])
             self.points_dev_cf = ju.MappedModel(points_dev_cf, prior_dict['dev_corr']['prefix']+'xi',
-                                         sdim, False)
+                                                sdim, False)
         if 'dev_wp' in prior_dict:
             points_dev_cf = self._create_wiener_process(edims=len(self._log_rel_ebin_centers()),
                                                         dE=self._log_dE(),
@@ -587,7 +396,7 @@
                                       'freq_plaw': points_plaw,
                                       'freq_dev': points_dev_cf}).build_model()
 
-        exp_padding = lambda x: jnp.exp(log_points(x)[:edim, :, :])
+        def exp_padding(x): return jnp.exp(log_points(x)[:edim, :, :])
         self.point_sources = jft.Model(exp_padding, domain=log_points.domain)
 
     def sky_model_to_dict(self):
@@ -595,7 +404,8 @@
         sky_dict = {'sky': self.sky,
                     'diffuse': self.diffuse,
                     'points': self.point_sources}
-        no_none_dict = {key: value for (key, value) in sky_dict.items() if value is not None}
+        no_none_dict = {key: value for (
+            key, value) in sky_dict.items() if value is not None}
         return no_none_dict
 
     def _log_ebin_centers(self):
@@ -613,31 +423,4 @@
 
     def _log_dE(self):
         log_e = self._log_rel_ebin_centers()
-        return log_e[1:]-log_e[:-1]
-=======
-        diffuse_component, pspec = self._create_diffuse_component_model()
-        if self.priors['point_sources'] is None:
-            sky = diffuse_component
-            sky_dict = {'sky': sky, 'pspec': pspec}
-        else:
-            point_sources = self._create_point_source_model()
-            sky = point_sources + diffuse_component
-            sky_dict = {'sky': sky, 'point_sources': point_sources, 'diffuse': diffuse_component,
-                        'pspec': pspec}
-        return sky_dict
-
-    def _create_point_source_model(self):
-        point_sources = ift.InverseGammaOperator(
-            self.extended_space, **self.priors['point_sources'])
-        return point_sources.ducktape('point_sources')
-
-    def _create_diffuse_component_model(self):
-        # FIXME: externalize power spectrum of diffuse model!
-        cfm = ift.CorrelatedFieldMaker("")
-        cfm.set_amplitude_total_offset(**self.priors['diffuse']['offset'])
-        cfm.add_fluctuations(self.extended_space, **
-                             self.priors['diffuse']['fluctuations'])
-        diffuse = cfm.finalize().exp()
-        pspec = cfm.power_spectrum
-        return diffuse, pspec
->>>>>>> 028cec2e
+        return log_e[1:]-log_e[:-1]