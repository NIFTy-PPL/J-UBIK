import nifty8 as ift
import numpy as np
from matplotlib.colors import LogNorm

import nifty8.re as jft
import jubik0 as ju
from jax import numpy as jnp


def fuse_model_components(model_a, model_b):
    """ Takes two models A and B and fuses them to a model C such that the application
    of model C to some latent space x yields C(X) = A(X) + B(X)

    Parameters
    ----------
    model_a: jft.Model
        Model for a sky component A
    model_b: jft.Model
        Model for a sky component B
    Returns
    -------
    model_c: jft.Model
        Model for a sky component C
    """
    fusion = lambda x: model_a(x) + model_b(x)
    domain = model_a.domain
    domain.update(model_b.domain)
    return jft.Model(fusion, domain=domain)


class SkyModel:
    """
    Basic spatial SkyModel consisting of a diffuse (correlated) component
    and a point-source like (not correlated) component. The latter can
    be switched off.

    Parameters:
    ----------
    config_file : python-dictionary, containing information about the grid,
                   (the telescope (for the pixelization)), # TODO IMHO this should be part of the grid
                   the priors on the correlated field and the uncorrelated inverse gamma
                    component.
    """

    def __init__(self, config_file_path=None):

        """Gets the parameters needed for building the sky model from the config file
        given the corresponding path.

        Parameters
        ----------
        config_file_path : string
            Path to the config file
        """
        if config_file_path is not None:
            if not isinstance(config_file_path, str):
                raise TypeError("The path to the config file needs to be a string")
            if not config_file_path.endswith('.yaml'):
                raise ValueError("The sky model parameters need to be safed in a .yaml-file.")

            self.config = ju.get_config(config_file_path)
        self.diffuse = None
        self.point_sources = None
        self.pspec = None
        self.sky = None

        self.plaw = None
        self.dev_cf = None
        self.dev_pspec = None
        self.alpha_cf = None
        self.alpa_pspec = None

        self.points_plaw = None
        self.points_dev_cf = None
        self.points_dev_pspec = None
        self.points_alpha_cf = None
        self.points_alpha_pspec = None

    def create_sky_model(self, sdim=None, edim=None, s_padding_ratio=None,
                         e_padding_ratio=None,
                         fov=None, energy_range= None, priors=None):
        """Returns the sky model composed out of components given the grid information
        (# pixels and padding ration), the telescope information (FOV: field of view) as well as a
        dictionary for the prior parameters. All these parameters can be set externally or taken
        the SkyModels config file, if they are set to None.

        Parameters
        ----------
        sdim: int or tuple of int
            Number of pixels in each spatial dimension
        edim: int
            Number of pixels in spectral direction
        s_padding_ratio: float
            Ratio between number of pixels in the actual space and the padded space
        e_padding_ratio: float
            Ratio between number of pixels in the actual enegery space and the padded energy space.
            It needs to be taken such that the correlated fields in energy direction has more than 3
            pixels.
        fov: float
            FOV of the telescope
        energy_range:
            Total range of energies (i.e. max. - min. energy)
        priors: dict
            Dictionary of prior parameters for the correlated field
            in the format:
                    point_sources:
                        spatial:
                            alpha:
                            q:
                        plaw: optional
                        dev: optional
                    diffuse:
                        spatial:
                            offset:
                                offset_mean:
                                offset_std:
                            fluctuations:
                                fluctuations:
                                loglogavgslope:
                                flexibility:
                                asperity:
                                harmonic_type:
                                non_parametric_kind:
                            prefix:
                        plaw: optional
                        dev: optional

        Returns
        -------
        sky: jft.Model
        """
        if sdim is None:
            sdim = self.config['grid']['sdim']
        if edim is None:
            edim = self.config['grid']['edim']
        if s_padding_ratio is None:
            s_padding_ratio = self.config['grid']['s_padding_ratio']
        if e_padding_ratio is None:
            e_padding_ratio = self.config['grid']['e_padding_ratio']
        if fov is None:
            fov = self.config['telescope']['fov']
        if energy_range is None:
            e_min = self.config['grid']['energy_bin']['e_min']
            e_max = self.config['grid']['energy_bin']['e_max']
            energy_range = np.array(e_max) - np.array(e_min)
        if priors is None:
            priors = self.config['priors']

        sdim = 2 * (sdim,)
        sdistances = fov / sdim[0]
        edistances = energy_range / edim

        if not isinstance(edistances, float) and 'dev_corr' in priors['diffuse'].keys():
            raise ValueError('Grid distances in energy direction have to be regular and defined by'
                             'one float of a corrlated field in energy direction is taken.')

        self._create_diffuse_component_model(sdim, edim, s_padding_ratio, e_padding_ratio,
                                                 sdistances, edistances, priors['diffuse'])
        if 'point_sources' not in priors:
            self.sky = self.diffuse
        else:
            if 'dev_corr' in priors['point_sources'].keys():
                raise ValueError('Grid distances in energy direction have to be regular and defined by'
                             'one float of a corrlated field in energy direction is taken.')
            self._create_point_source_model(sdim, edim, e_padding_ratio,
                                                sdistances, edistances, priors['point_sources'])
            self.sky = fuse_model_components(self.diffuse, self.point_sources)
        return self.sky

    def _create_correlated_field(self, shape, distances, prior_dict):
        """ Returns a 1- or 2-dim correlated field and the corresponding
        power spectrum given its shape, the distances and the prior specification.

        Parameters
        ----------
        shape: int or tuple of int
            Number of pixels of the correlated field in one or in two dimensions
        distances : tuple of float or float
            Distances in the space of the correlated field
        prior_dict: dict
            Dictionary of prior parameters for the correlated field
            in the format:
                    offset:
                        offset_mean:
                        offset_std:
                    fluctuations:
                        fluctuations:
                        loglogavgslope:
                        flexibility:
                        asperity:
                        harmonic_type:
                        non_parametric_kind:
                    prefix:

        Returns
        -------
        cf: jft.Model
            Model for the correlated field
        pspec: Callable
            Power spectrum of the correlated field
        """

        cfm = jft.CorrelatedFieldMaker(prefix=prior_dict['prefix'])
        cfm.set_amplitude_total_offset(**prior_dict['offset'])
        cfm.add_fluctuations(shape, distances, **prior_dict['fluctuations'])
        cf = cfm.finalize()
        return cf, cfm.power_spectrum

    def _create_wiener_process(self, x0, sigma, dt, name, edims):
        return jft.WienerProcess(tuple(x0), tuple(sigma), dt, name=name, N_steps=edims - 1)

    def _create_diffuse_component_model(self, sdim, edim, s_padding_ratio, e_padding_ratio,
                                        sdistances,
                                        edistances, prior_dict):
        """ Returns a model for the diffuse component given the information on its shape and
        distances and the prior dictionaries for the offset and the fluctuations

        Parameters

        ----------
        sdim: int or tuple of int
            Number of pixels in each spatial dimension
        edim: int
            Number of pixels in spectral direction
        s_padding_ratio: float
            Ratio between number of pixels in the actual space and the padded space
        e_padding_ratio: float
            Ratio between number of pixels in the actual enegery space and the padded energy space.
            It needs to be taken such that the correlated fields in energy direction has more than 3
            pixels.
        sdistances : tuple of float or float
            Position-space distances
        edistances : tuple of float or float
            Energy-space distances
        prior_dict: dict
            Dictionary of prior parameters for the correlated field
            in the format:
                    spatial:
                        offset:
                            offset_mean:
                            offset_std:
                        fluctuations:
                            fluctuations:
                            loglogavgslope:
                            flexibility:
                            asperity:
                            harmonic_type:
                            non_parametric_kind:
                        prefix:
                    plaw: optional
                    dev: optional

        Returns
        -------
        diffuse: jft.Model
            Model for the diffuse component
        """
        if not 'spatial' in prior_dict:
            return ValueError('Every diffuse component needs a spatial component')
        if 'dev_wp' in prior_dict and 'dev_corr' in prior_dict:
            raise ValueError('You can only inlude Wiener process or correlated field'
                             'for the deviations around the plaw.')
        ext_s_shp = tuple(int(entry * s_padding_ratio) for entry in sdim)
        ext_e_shp = int(edim * e_padding_ratio)
        self.spatial_cf, self.spatial_pspec = self._create_correlated_field(ext_s_shp,
                                                                            sdistances,
                                                                            prior_dict['spatial'])
        if 'plaw' in prior_dict:
            self.alpha_cf, self.alpa_pspec = self._create_correlated_field(ext_s_shp,
                                                                           sdistances,
                                                                           prior_dict['plaw'])
            self.plaw = ju.build_power_law(jnp.arange(0, ext_e_shp, 1), self.alpha_cf)

        if 'dev_corr' in prior_dict:
            dev_cf, self.dev_pspec = self._create_correlated_field(ext_e_shp,
                                                                   edistances,
                                                                   prior_dict['dev_cor'])
            self.dev_cf = ju.MappedModel(dev_cf, prior_dict['dev_corr']['prefix']+'xi',
                                         ext_s_shp, False)
        if 'dev_wp' in prior_dict:
            dev_cf = self._create_wiener_process(edims=ext_e_shp,
                                                                **prior_dict['dev_wp'])
            self.dev_cf = ju.MappedModel(dev_cf, prior_dict['dev_wp']['name'],
                                         ext_s_shp, False)
        log_diffuse = ju.GeneralModel({'spatial': self.spatial_cf,
                                       'freq_plaw': self.plaw,
                                       'freq_dev': self.dev_cf}).build_model()
        exp_padding = lambda x: jnp.exp(log_diffuse(x)[:edim, :sdim[0], :sdim[1]])
        self.diffuse = jft.Model(exp_padding, domain=log_diffuse.domain)

    def _create_point_source_model(self, sdim, edim, e_padding_ratio,
                                   sdistances, edistances, prior_dict):
        """ Returns a model for the point-source component given the information on its shape
         and information on the shape and scaling parameters

        Parameters
        ----------
        sdim: int or tuple of int
            Number of pixels in each spatial dimension
        edim: int
            Number of pixels in spectral direction
        e_padding_ratio: float
            Ratio between number of pixels in the actual enegery space and the padded energy space.
            It needs to be taken such that the correlated fields in energy direction has more than 3
            pixels.
        sdistances : tuple of float or float
            Position-space distances
        edistances : tuple of float or float
            Energy-space distances
        prior_dict: dict
            Dictionary of prior parameters for the correlated field
            in the format:
                    spatial:
                        alpha:
                        q:
                    plaw: optional
                    dev: optional

        Returns
        -------
        points: jft.Model
            Model for the point-source component
        """
        if 'spatial' not in prior_dict:
            return ValueError('Point source component needs a spatial component')
        if 'dev_wp' in prior_dict and 'dev_corr' in prior_dict:
            raise ValueError('You can only inlude Wiener process or correlated field'
                             'for the deviations around the plaw.')
        ext_e_shp = int(edim * e_padding_ratio)
        point_sources = jft.invgamma_prior(a=prior_dict['spatial']['alpha'],
                                           scale=prior_dict['spatial']['q'])
        points_log_func = lambda x: jnp.log(point_sources(x[prior_dict['spatial']['key']]))
        self.points_log_invg = jft.Model(points_log_func,
                                     domain={prior_dict['spatial']['key']: jft.ShapeWithDtype(sdim)})

        if 'plaw' in prior_dict:
            self.points_alpha_cf, self.points_alpha_pspec = self._create_correlated_field(sdim,
                                                                    sdistances,
                                                                    prior_dict['plaw'])
            log_points_plaw = ju.build_power_law(jnp.arange(0, ext_e_shp, 1),
                                                  self.points_alpha_cf)
<<<<<<< HEAD
            self.points_plaw = jft.Model(lambda x: jnp.exp(log_points_plaw(x)),
                                    domain=log_points_plaw.domain)
=======
            points_plaw = jft.Model(lambda x: self.points_plaw(x),
                                    domain=self.points_plaw.domain)
>>>>>>> 882f2d56

        if 'dev_corr' in prior_dict:
            points_dev_cf, self.points_dev_pspec = self._create_correlated_field(ext_e_shp,
                                                                   edistances,
                                                                   prior_dict['dev_cor'])
            self.points_dev_cf = ju.MappedModel(points_dev_cf, prior_dict['dev_corr']['prefix']+'xi',
                                         sdim, False)
        if 'dev_wp' in prior_dict:
            points_dev_cf = self._create_wiener_process(edims=ext_e_shp,
<<<<<<< HEAD
                                                                **prior_dict['dev_wp'])
            log_points_dev_cf = ju.MappedModel(points_dev_cf, prior_dict['dev_wp']['name'],
                                         sdim, False)

            self.points_dev_cf = jft.Model(lambda x: jnp.exp(log_points_dev_cf(x)),
                                          domain=log_points_dev_cf.domain)

        points = ju.GeneralModel({'spatial': self.points_invg,
                                  'freq_plaw': self.points_plaw,
                                  'freq_dev': self.points_dev_cf}).build_model()
        padding = lambda x: points(x)[:edim, :, :]
        self.point_sources = jft.Model(padding, domain=points.domain)
=======
                                                        **prior_dict['dev_wp'])
            self.points_dev_cf = ju.MappedModel(points_dev_cf, prior_dict['dev_wp']['name'],
                                                sdim, False)

            points_dev_cf = jft.Model(lambda x: self.points_dev_cf(x),
                                      domain=self.points_dev_cf.domain)

        log_points = ju.GeneralModel({'spatial': self.points_log_invg,
                                      'freq_plaw': points_plaw,
                                      'freq_dev': points_dev_cf}).build_model()

        exp_padding = lambda x: jnp.exp(log_points(x)[:edim, :, :])
        self.point_sources = jft.Model(exp_padding, domain=log_points.domain)
>>>>>>> 882f2d56

    def sky_model_to_dict(self):
        """Return a dictionary with callables for the major sky models."""
        sky_dict = {'sky': self.sky,
                    'diffuse': self.diffuse,
                    'points': self.point_sources}
        no_none_dict = {key: value for (key, value) in sky_dict.items() if value is not None}
        return no_none_dict<|MERGE_RESOLUTION|>--- conflicted
+++ resolved
@@ -339,13 +339,8 @@
                                                                     prior_dict['plaw'])
             log_points_plaw = ju.build_power_law(jnp.arange(0, ext_e_shp, 1),
                                                   self.points_alpha_cf)
-<<<<<<< HEAD
-            self.points_plaw = jft.Model(lambda x: jnp.exp(log_points_plaw(x)),
-                                    domain=log_points_plaw.domain)
-=======
             points_plaw = jft.Model(lambda x: self.points_plaw(x),
                                     domain=self.points_plaw.domain)
->>>>>>> 882f2d56
 
         if 'dev_corr' in prior_dict:
             points_dev_cf, self.points_dev_pspec = self._create_correlated_field(ext_e_shp,
@@ -355,20 +350,6 @@
                                          sdim, False)
         if 'dev_wp' in prior_dict:
             points_dev_cf = self._create_wiener_process(edims=ext_e_shp,
-<<<<<<< HEAD
-                                                                **prior_dict['dev_wp'])
-            log_points_dev_cf = ju.MappedModel(points_dev_cf, prior_dict['dev_wp']['name'],
-                                         sdim, False)
-
-            self.points_dev_cf = jft.Model(lambda x: jnp.exp(log_points_dev_cf(x)),
-                                          domain=log_points_dev_cf.domain)
-
-        points = ju.GeneralModel({'spatial': self.points_invg,
-                                  'freq_plaw': self.points_plaw,
-                                  'freq_dev': self.points_dev_cf}).build_model()
-        padding = lambda x: points(x)[:edim, :, :]
-        self.point_sources = jft.Model(padding, domain=points.domain)
-=======
                                                         **prior_dict['dev_wp'])
             self.points_dev_cf = ju.MappedModel(points_dev_cf, prior_dict['dev_wp']['name'],
                                                 sdim, False)
@@ -382,7 +363,6 @@
 
         exp_padding = lambda x: jnp.exp(log_points(x)[:edim, :, :])
         self.point_sources = jft.Model(exp_padding, domain=log_points.domain)
->>>>>>> 882f2d56
 
     def sky_model_to_dict(self):
         """Return a dictionary with callables for the major sky models."""
