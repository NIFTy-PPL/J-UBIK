--- conflicted
+++ resolved
@@ -70,12 +70,7 @@
     Convenience function to get exposures on the order of 1, so that the signal is living on
     the same order of magnitude as the data.
     """
-<<<<<<< HEAD
-    warn("get_normed_exposure: This feauture was used for development only and will be deprecated soon.",
-         DeprecationWarning, stacklevel=2)
-=======
     warn("get_normed_exposure: This feauture was used for development only and will be deprecated soon.", DeprecationWarning, stacklevel=2)
->>>>>>> c5914711
     ratio = (
             data_field.val[exposure_field.val != 0]
             / exposure_field.val[exposure_field.val != 0]
@@ -85,12 +80,7 @@
     return normed_exp_field
 
 def get_norm_exposure_patches(datasets, domain, energy_bins, obs_type=None):
-<<<<<<< HEAD
-    warn("get_norm_exposure_patches: This feauture was used for development only and will be deprecated soon.",
-         DeprecationWarning, stacklevel=2)
-=======
     warn("get_norm_exposure_patches: This feauture was used for development only and will be deprecated soon.", DeprecationWarning, stacklevel=2)
->>>>>>> c5914711
     norms = []
     norm_mean = []
     norm_max = []
@@ -115,12 +105,7 @@
     returns the only the order of magnitude of
     the norm of get_normed_exposure
     """
-<<<<<<< HEAD
-    warn("get_norm: This feauture was used for development only and will be deprecated soon.", DeprecationWarning,
-         stacklevel=2)
-=======
     warn("get_norm: This feauture was used for development only and will be deprecated soon.", DeprecationWarning, stacklevel=2)
->>>>>>> c5914711
     ratio = (
             data_field.val[exposure_field.val != 0]
             / exposure_field.val[exposure_field.val != 0]
