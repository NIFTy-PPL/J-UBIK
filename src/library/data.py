--- conflicted
+++ resolved
@@ -90,15 +90,6 @@
     masked_mock_data: jft.Vector
         Dictionary of masked mock data arrays
     """
-<<<<<<< HEAD
-=======
-    if priors['point_sources'] is None and default_point_source_prior is None:
-        raise ValueError(
-            'Point source information is needed for the generation of a mock sky.')
-    if priors['point_sources'] is None:
-        priors['point_sources'] = default_point_source_prior
-    sky_dict = create_sky_model(npix, padding_ratio, fov, priors)
->>>>>>> 028cec2e
     key = random.PRNGKey(seed)
 
     e_min = grid_info['energy_bin']['e_min']
@@ -124,21 +115,27 @@
     create_output_directory(output_path)
     mock_sky_position = jft.Vector(jft.random_like(subkey, sky.domain))
     masked_mock_data = response_dict['R'](sky(mock_sky_position))
-    masked_mock_data = tree_map(lambda x: random.poisson(subkey, x), masked_mock_data.tree)
-    masked_mock_data = jft.Vector({key: val.astype(int) for key, val in masked_mock_data.items()})
-    save_dict_to_pickle(masked_mock_data.tree, os.path.join(output_path, file_info['data_dict']))
-    save_dict_to_pickle(mock_sky_position.tree, os.path.join(output_path, file_info['pos_dict']))
+    masked_mock_data = tree_map(
+        lambda x: random.poisson(subkey, x), masked_mock_data.tree)
+    masked_mock_data = jft.Vector(
+        {key: val.astype(int) for key, val in masked_mock_data.items()})
+    save_dict_to_pickle(masked_mock_data.tree, os.path.join(
+        output_path, file_info['data_dict']))
+    save_dict_to_pickle(mock_sky_position.tree, os.path.join(
+        output_path, file_info['pos_dict']))
     if plot_info['enabled']:
         jft.logger.info('Plotting mock data and mock sky.')
         plottable_vector = jft.Vector({key: val.astype(float) for key, val
-                                        in masked_mock_data.tree.items()})
+                                       in masked_mock_data.tree.items()})
         mask_adj = linear_transpose(response_dict['mask'],
                                     np.zeros((len(tel_info['tm_ids']),) + sky.target.shape))
-        mask_adj_func = lambda x: mask_adj(x)[0]
-        plottable_data_array = np.stack(mask_adj_func(plottable_vector), axis=0)
+
+        def mask_adj_func(x): return mask_adj(x)[0]
+        plottable_data_array = np.stack(
+            mask_adj_func(plottable_vector), axis=0)
         for tm_id in range(plottable_data_array.shape[0]):
             plot_result(plottable_data_array[tm_id], logscale=True,
-                    output_file=os.path.join(output_path, f'mock_data_tm{tm_id+1}.png'))
+                        output_file=os.path.join(output_path, f'mock_data_tm{tm_id+1}.png'))
         for key, sky_comp in sky_comps.items():
             plot_result(sky_comp(mock_sky_position), logscale=True,
                         output_file=os.path.join(output_path, f'mock_{key}.png'))
@@ -181,7 +178,6 @@
 
     data_list = []
     for tm_id in tel_info['tm_ids']:
-<<<<<<< HEAD
         output_filenames = f'tm{tm_id}_' + file_info['output']
         output_filenames = [f"{output_filenames.split('.')[0]}_emin{e}_emax{E}.fits" for e, E in
                             zip(e_min, e_max)]
@@ -190,11 +186,6 @@
             data.append(
                 fits.open(join(file_info['obs_path'], "processed", output_filename))[0].data)
         data = jnp.stack(jnp.array(data, dtype=int))
-=======
-        output_filename = f'{tm_id}_' + file_info['output']
-        data = jnp.array(fits.open(join(file_info['obs_path'], output_filename))[
-                         0].data, dtype=int)
->>>>>>> 028cec2e
         data_list.append(data)
     data = jnp.stack(jnp.array(data_list, dtype=int))
     masked_data_vector = mask_func(data)
@@ -220,38 +211,11 @@
     file_info = cfg["files"]
     grid_info = cfg['grid']
     plot_info = cfg['plotting']
-    esass_image =cfg['esass_image']
+    esass_image = cfg['esass_image']
     obs_path = file_info["obs_path"]
     sdim = grid_info['sdim']
     e_min = grid_info['energy_bin']['e_min']
     e_max = grid_info['energy_bin']['e_max']
-<<<<<<< HEAD
-=======
-    npix = grid_info['npix']
-
-    tm_ids = tel_info["tm_ids"]
-    fov = tel_info['fov']
-    detmap = tel_info['detmap']
-
-    rebin = int(np.floor(20 * fov // npix))  # FIXME: USE DISTANCES!
-
-    for tm_id in tm_ids:
-        output_filename = f'{tm_id}_' + file_info['output']
-        exposure_filename = f'{tm_id}_' + file_info['exposure']
-
-        observation_instance = ju.ErositaObservation(input_filenames, output_filename, obs_path,
-                                                     esass_image=config_dict['esass_image'])
-        if not os.path.exists(join(obs_path, output_filename)):
-            _ = observation_instance.get_data(emin=e_min,
-                                              emax=e_max,
-                                              image=True,
-                                              rebin=rebin,
-                                              size=npix,
-                                              pattern=tel_info['pattern'],
-                                              telid=tm_id)  # FIXME: exchange rebin by fov? 80 = 4arcsec
-        else:
-            log_file_exists(join(obs_path, output_filename))
->>>>>>> 028cec2e
 
     if not isinstance(e_min, list):
         raise TypeError("e_min must be a list!")
@@ -262,9 +226,9 @@
     if len(e_max) != len(e_max):
         raise ValueError("e_min and e_max must have the same length!")
 
-    rebin = int(np.floor(20 * tel_info['fov'] // sdim))  # FIXME: USE DISTANCES!
-
-<<<<<<< HEAD
+    # FIXME: USE DISTANCES!
+    rebin = int(np.floor(20 * tel_info['fov'] // sdim))
+
     processed_obs_path = create_output_directory(join(obs_path,
                                                       file_info['processed_obs_folder']))
     data_list = []
@@ -280,9 +244,10 @@
 
         for e, output_filename in enumerate(output_filenames):
             observation_instance = ErositaObservation(file_info["input"],
-                                                         join("processed", output_filename),
-                                                         obs_path,
-                                                         esass_image=esass_image)
+                                                      join("processed",
+                                                           output_filename),
+                                                      obs_path,
+                                                      esass_image=esass_image)
             if not os.path.exists(join(processed_obs_path, output_filename)):
                 _ = observation_instance.get_data(emin=e_min[e],
                                                   emax=e_max[e],
@@ -296,18 +261,20 @@
                 log_file_exists(join(processed_obs_path, output_filename))
 
             observation_instance = ErositaObservation(output_filename, output_filename, processed_obs_path,
-                                                         esass_image=esass_image)
+                                                      esass_image=esass_image)
 
             # Exposure
             if not os.path.exists(join(processed_obs_path, exposure_filenames[e])):
                 observation_instance.get_exposure_maps(output_filename, e_min[e], e_max[e],
                                                        withsinglemaps=True,
-                                                       singlemaps=[exposure_filenames[e]],
+                                                       singlemaps=[
+                                                           exposure_filenames[e]],
                                                        withdetmaps=tel_info['detmap'],
                                                        badpix_correction=tel_info['badpix_correction'])
 
             else:
-                log_file_exists(join(processed_obs_path, exposure_filenames[e]))
+                log_file_exists(
+                    join(processed_obs_path, exposure_filenames[e]))
 
             # Plotting
             if plot_info['enabled']:
@@ -332,16 +299,6 @@
     ----------
     config_path : str
         Path to inference config file
-=======
-        # Exposure
-        if not os.path.exists(join(obs_path, exposure_filename)):
-            observation_instance.get_exposure_maps(output_filename, e_min, e_max,
-                                                   withsinglemaps=True,
-                                                   singlemaps=[
-                                                       exposure_filename],
-                                                   withdetmaps=detmap,
-                                                   badpix_correction=tel_info['badpix_correction'])
->>>>>>> 028cec2e
 
     """
     cfg = get_config(config_path)
@@ -352,43 +309,27 @@
     plot_info = cfg['plotting']
     if not os.path.exists(os.path.join(file_info['obs_path'], file_info['data_dict'])):
         if bool(file_info.get("mock_gen_config")):
-            jft.logger.info(f'Generating new mock data in {file_info["obs_path"]}...')
+            jft.logger.info(
+                f'Generating new mock data in {file_info["obs_path"]}...')
             mock_prior_info = get_config(file_info["mock_gen_config"])
             _ = create_mock_erosita_data(tel_info, file_info, grid_info, mock_prior_info,
                                          plot_info, cfg['seed'], response_dct)
-            save_config(mock_prior_info, file_info['mock_gen_config'], file_info['obs_path'])
+            save_config(mock_prior_info,
+                        file_info['mock_gen_config'], file_info['obs_path'])
         else:
-<<<<<<< HEAD
-            jft.logger.info(f'Generating masked eROSITA data in {file_info["obs_path"]}...')
-            mask_erosita_data_from_disk(file_info, tel_info, grid_info, response_dct['mask'])
+            jft.logger.info(
+                f'Generating masked eROSITA data in {file_info["obs_path"]}...')
+            mask_erosita_data_from_disk(
+                file_info, tel_info, grid_info, response_dct['mask'])
     else:
-        jft.logger.info(f'Data in {file_info["obs_path"]} already exists. No data generation.')
+        jft.logger.info(
+            f'Data in {file_info["obs_path"]} already exists. No data generation.')
 
 
 # Data loading wrapper
 def load_masked_data_from_config(config_path):
     """ Wrapper function load masked eROSITA data from config path
         from generated pickle-files.
-=======
-            log_file_exists(join(obs_path, output_filename))
-
-        # Plotting
-        plot_info = config_dict['plotting']
-        if plot_info['enabled']:
-            observation_instance.plot_fits_data(output_filename,
-                                                os.path.splitext(
-                                                    output_filename)[0],
-                                                slice=plot_info['slice'],
-                                                dpi=plot_info['dpi'])
-            observation_instance.plot_fits_data(exposure_filename,
-                                                f'{os.path.splitext(exposure_filename)[0]}.png',
-                                                slice=plot_info['slice'],
-                                                dpi=plot_info['dpi'])
-
-
-def generate_erosita_data_from_config(config_file_path, response_func, output_path=None):
-    """ Generated mock data for the information given in the config_file and a response func
->>>>>>> 028cec2e
 
     Parameters
     ----------
@@ -436,31 +377,4 @@
     else:
         raise ValueError('Mock position path does not exist')
         mock_pos = None
-    return mock_pos
-
-
-
-<<<<<<< HEAD
-=======
-    tel_info = cfg['telescope']
-    grid_info = cfg['grid']
-    priors = cfg['priors']
-
-    mock_sky_position = generate_mock_sky_from_prior_dict(grid_info['npix'],
-                                                          grid_info['padding_ratio'],
-                                                          tel_info['fov'],
-                                                          priors,
-                                                          cfg['seed'],
-                                                          cfg['point_source_defaults'])
-    sky_comps = ju.create_sky_model(grid_info['npix'], grid_info['padding_ratio'],
-                                    tel_info['fov'], priors)
-    masked_mock_data = response_func(sky_comps['sky'](mock_sky_position))
-    if output_path is not None:
-        ju.create_output_directory(output_path)
-        save_dict_to_pickle(masked_mock_data.tree,
-                            join(output_path, 'mock_data_dict.pkl'))
-        for key, sky_comp in sky_comps.items():
-            save_dict_to_pickle(sky_comp(mock_sky_position),
-                                join(output_path, f'{key}_gt.pkl'))
-    return jft.Vector({key: val.astype(int) for key, val in masked_mock_data.tree.items()})
->>>>>>> 028cec2e
+    return mock_pos