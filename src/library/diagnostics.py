import jax
import numpy as np
from os.path import join
from jax.tree_util import tree_map
from jax import numpy as jnp

import nifty8.re as jft

from .utils import create_output_directory
from .plot import plot_result, plot_sample_averaged_log_2d_histogram, plot_histograms
<<<<<<< HEAD
from .sky_models import SkyModel
from .response import build_callable_from_exposure_file


def _build_full_mask_func_from_exp_files(exposure_file_names,
                                         threshold=None):
    """ Buils the full mask function for the reconstruction given the exposure_file_names

    Parameters
    ----------
    exposure_file_names : list[str]
        A list of filenames of exposure files to load.
        Files should be in a .npy or .fits format.
    threshold: float, None
        A threshold value below which flags are set to zero (e.g., an exposure cut).
        If None (default), no threshold is applied.

    Returns
    -------
        function: A callable that applies a mask to an input array (e.g. an input sky) and returns
        a `nifty8.re.Vector` containing a dictionary of read-out inputs.
    """

    def _set_zero(x, exp):
        try:
            x.at[exp == 0].set(0)
        except:
            x[exp == 0] = 0
        return jft.Vector({0: x})

    def _builder(exposures, trsh):
        if threshold < 0:
            raise ValueError("threshold should be positive!")
        if threshold is not None:
            exposures[exposures < threshold] = 0
        summed_exp = np.sum(exposures, axis=0)
        return partial(_set_zero, exp=summed_exp)

    return build_callable_from_exposure_file(_builder, exposure_file_names, trsh=threshold)


def get_diagnostics_from_file(diagnostic_builder,
                              diagnostics_path,
                              sl_path_base,
                              state_path_base,
                              config_path,
                              output_operators_keys,
                              **kwargs):
    """ Creates sample list and sky model and passes the according sample list
    to the considered diagnostic builde.

    Parameters
    ----------
    diagnostic_builder: func
        Diagnostic funstion that shall be calles with the build sample list.
    diagnostics_path: str
        Path to the reconstruction diagnostic files.
    sl_path_base: str
        Path base to the sample list, e.g. 'results/diagnostics/samples_1'.
    state_path_base: str
        Path base to state list, e.g. 'results/diagnostics/position_it_1'.
    config_path: str
        Path to config file
    output_operators_keys: list
        List of strings for keys of operators that shall be considered in the
        diagnostic_builder function.
    """

    # Build diagnostics directory
    create_output_directory(diagnostics_path)

    # Get config info
    cfg = get_config(config_path)
    grid_info = cfg['grid']

    # Create sky operators
    sky_model = SkyModel(config_path)
    _ = sky_model.create_sky_model()
    sky_dict = sky_model.sky_model_to_dict()

    # Load position space sample list
    with open(f"{sl_path_base}.p", "rb") as file:
        samples = pickle.load(file)

    with open(f"{state_path_base}.p", "rb") as file:
        state = pickle.load(file)

    lat_sp_sl = samples.at(state.minimization_state.x).samples
    padding_diff = int((grid_info['npix'] - round(grid_info['npix']/grid_info['padding_ratio']))/2)
    # FIXME remove exposure padding
    pos_sp_sample_dict = {key: [jax.vmap(op)(lat_sp_sl)[i][padding_diff:-padding_diff,
                                padding_diff:-padding_diff] for i in
                                range(len(jax.vmap(op)(lat_sp_sl)))]
                                for key, op in sky_dict.items() if key in output_operators_keys}
    diagnostic_builder(pos_sp_sample_dict, diagnostics_path, cfg, **kwargs)


def compute_uncertainty_weighted_residuals(pos_sp_sample_dict,
=======


def compute_uncertainty_weighted_residuals(samples,
                                           operator_dict,
>>>>>>> e236e0f3
                                           diagnostics_path,
                                           response_dict,
                                           reference_dict=None,
                                           base_filename=None,
                                           mask=False,
                                           abs=False,
                                           n_bins=None,
                                           range=None,
                                           log=True,
                                           plot_kwargs=None):
    """
    Computes uncertainty-weighted residuals (UWRs) given the position space sample list and
    plots them and the according histogram. Definition:
    :math:`uwrs = \\frac{s-gt}{\\sigma_{s}}`,
    where `s` is the signal, `gt` is the ground truth,
    and `sigma_{s}` is the standard deviation of `s`.

    Parameters
    ----------
    samples: nifty8.re.evi.Samples
        Position-space samples.
    operator_dict: dict
        Dictionary of operators for which the UWRs should be calculated.
    diagnostics_path: str
        Path to the reconstruction diagnostic files.
    response_dict: dict
        Dictionary with response callables.
    reference_dict: dict, None
        Dictionary of reference arrays (e.g. ground truth for mock) to calculate the UWR.
        If the reference_dict is set to `None`, it is assumed to be zero everywhere and
        the uncertainty-weighted mean (UWM) are calculated.
    base_filename: str, None
        Base string of file name saved.
    mask: bool, False
        If true the output is masked by a mask generated from the intersection of all the exposures.
    abs: bool, False
        If true the absolute value of the residual is calculated and plotted.
    n_bins: int, None
        Number of bins in the histogram plotted. If None, no histogram is plotted.
    range: tuple, None
        Range of the histogram. If None, the range defaults to (-5, 5)
    log: bool, True
        If True, the log of the samples and reference are considered.
    plot_kwargs: dict, None
        Dictionary of plotting arguments for plot_results.

    Returns
    ----------
    res_dict: dict
        Dictionary of UWRs for each operator specified in the input operator_dict.
    """

    res_dict = {}
    for key, op in operator_dict.items():
        if key == "pspec":
            continue
        res_dict[key] = {}
        if reference_dict is None:
            reference_dict = {key: None}
        if key not in reference_dict:
            reference_dict[key] = None
        uwrs, exp_mask = _calculate_uwr(samples.samples, op, reference_dict[key], response_dict,
                                        abs=abs, exposure_mask=mask, log=log)
        uwrs = np.array(uwrs)
        masked_uwrs = uwrs.copy()
        masked_uwrs[~exp_mask] = np.nan
        res_dict[key]["uwrs"] = uwrs
        res_dict[key]["masked_uwrs"] = masked_uwrs
        if plot_kwargs is None:
            plot_kwargs = {}
        if 'cmap' not in plot_kwargs:
            plot_kwargs.update({'cmap': 'RdYlBu_r'})
        if 'vmin' not in plot_kwargs:
            plot_kwargs.update({'vmin': -5})
        if 'vmax' not in plot_kwargs:
            plot_kwargs.update({'vmax': 5})
        plot_result(masked_uwrs, output_file=join(diagnostics_path, f'{base_filename}{key}.png'),
                    **plot_kwargs)
        if n_bins:
            if range is None:
                range = (-5, 5)
            hist, edges = np.histogram(masked_uwrs.reshape(-1), bins=n_bins, range=range)
            title = plot_kwargs['title'] if plot_kwargs is not None else None
            plot_histograms(hist, edges, join(diagnostics_path, f'{base_filename}{key}_hist.png'),
                            title=title)
    return res_dict


def compute_noise_weighted_residuals(samples, operator_dict, diagnostics_path, response_dict,
                                     reference_data, base_filename=None, min_counts=0,
                                     response=True, mask_exposure=True, abs=False, n_bins=None,
                                     extent=None, plot_kwargs=None):
    """
    Computes noise-weighted residuals (NWRs) given the position space sample list and
    plots the according histogram. Definition:
    :math:`nwr = \\frac{Rs-d}{\\sqrt_{Rs}}`,
    where `s` is the signal, 'R' is the response and  `d` is the reference data.

    Parameters
    ----------
    samples: nifty8.re.evi.Samples
        Position-space samples.
    operator_dict: dict
        Dictionary of operators for which the NWRs should be calculated.
    diagnostics_path: str
        Path to the reconstruction diagnostic files.
    response_dict: dict
        Dictionary with response callables.
    reference_data: dict, None
        Dictionary of reference arrays (e.g. data) to calculate the NWR.
    base_filename: str, None
        Base string of file name saved.
    abs: bool, False
        If true the absolute value of the residual is calculated and plotted.
    n_bins: int, None
        Number of bins in the histogram plotted. If None, no histogram is plotted.
    min_counts: `int`, minimum number of data counts for which the residuals will be calculated.
    response: Bool, True
        If True the response will be applied to the residuals.
    mask_exposure: bool, True
        If True the exposure mask will be applied to the residuals.
    abs: bool, False
        If true the absolute value of the residual is calculated and plotted.
    extent: tuple, None
        Range of the histogram. If None, the range defaults to (-5, 5)
    plot_kwargs: dict, None
        Dictionary of plotting keyword arguments for plot_result.

    Returns
    -------
    res_dict: dict
        Dictionary of noise-weighted residuals.
    """

    if base_filename is None:
        base_filename = ""
    res_dict = {}
    for key, op in operator_dict.items():
        if key == 'pspec':
            continue
        res_dict[key] = {}
        nwrs, mask = _calculate_nwr(samples.samples, op, reference_data, response_dict,
                                    abs=abs, min_counts=min_counts, exposure_mask=mask_exposure,
                                    response=response)
        masked_nwrs = nwrs.copy()
        masked_nwrs[mask] = np.nan
        res_dict[key]['nwrs'] = nwrs
        res_dict[key]['masked_nwrs'] = masked_nwrs
        if plot_kwargs is None:
            plot_kwargs = {}
        if 'cmap' not in plot_kwargs:
            plot_kwargs.update({'cmap': 'RdYlBu_r'})
        if 'vmin' not in plot_kwargs:
            plot_kwargs.update({'vmin': -5})
        if 'vmax' not in plot_kwargs:
            plot_kwargs.update({'vmax': 5})

        for id, i in enumerate(masked_nwrs):
            results_path = create_output_directory(join(diagnostics_path, f"tm_{id + 1}/{key}/"))
            if 'title' not in plot_kwargs:
                plot_kwargs.update({'title': f"NWR {key} - TM number {id + 1}"})
            plot_result(i,
                        output_file=join(results_path,
                                         f'{base_filename}{key}_tm{id + 1}_samples.png'),
                        adjust_figsize=True,
                        **plot_kwargs)
            plot_result(np.mean(i, axis=0),
                        output_file=join(results_path,
                                         f'{base_filename}{key}_tm{id + 1}_mean.png'),
                        **plot_kwargs)

            if n_bins is not None:
                if extent is None:
                    extent = (-5, 5)
                hist_func = lambda x: jnp.histogram(x.reshape(-1), bins=n_bins, range=extent)[0]
                edges_func = lambda x: jnp.histogram(x.reshape(-1), bins=n_bins, range=extent)[1]
                hist = tree_map(jax.vmap(hist_func, in_axes=0, out_axes=0), i)
                edges = tree_map(edges_func, nwrs)
                mean_hist = tree_map(lambda x: np.mean(x, axis=0), hist)
                plot_histograms(mean_hist, edges,
                                join(results_path, f'{base_filename}{key}_tm{id + 1}_hist.png'),
                                logy=False, title=f'NWR mean {key} - TM number {id + 1}')

    return res_dict


def _calculate_uwr(pos, op, ground_truth, response_dict,
                   abs=False, exposure_mask=True, log=True):
    op = jax.vmap(op)
    if ground_truth is None:
        print("No reference ground truth provided. "
              "Uncertainty-weighted residuals calculation defaults to uncertainty-weighted mean.")
    if log:
        ground_truth = jnp.log(ground_truth) if ground_truth is not None else 0.
        res = (jnp.mean(jnp.log(op(pos)), axis=0) - ground_truth) / jnp.std(jnp.log(op(pos)),
                                                                            axis=0, ddof=1)
    else:
        ground_truth = 0. if ground_truth is None else ground_truth
        res = (jnp.mean(op(pos), axis=0) - ground_truth) / jnp.std(op(pos), axis=0, ddof=1)
    if abs:
        res = jnp.abs(res)
    if exposure_mask:
        exposure = response_dict['exposure']
        exposure_mask = np.array(exposure(np.ones_like(res))).sum(axis=0) > 0
    return res, exposure_mask


def _calculate_nwr(pos, op, data, response_dict,
                   abs=False, min_counts=None, exposure_mask=True, response=True):
    if response:
        R = response_dict['R']
    else:
        R = lambda x: x

    adj_mask = response_dict['mask_adj']
    sqrt = lambda x: tree_map(jnp.sqrt, x)
    res = lambda x: (R(op(x)) - data) / sqrt(R(op(x)))
    res = jax.vmap(res, out_axes=1)
    res = np.array(jax.vmap(adj_mask, in_axes=1, out_axes=1)(res(pos))[0])
    if abs:
        res = np.abs(res)

    min_count_mask = None
    if min_counts is not None:
        masked_indices = lambda x: np.array(x < min_counts, dtype=float)
        masked_indices = tree_map(masked_indices, data)
        min_count_mask = lambda x: adj_mask(masked_indices)[0]
    if exposure_mask:
        exp_mask = lambda x: response_dict['exposure'](np.ones(op(x).shape)) == 0.
        if min_count_mask is not None:
            tot_mask = lambda x: np.logical_or(min_count_mask(x), exp_mask(x), dtype=bool)
        else:
            tot_mask = exp_mask
    else:
        tot_mask = min_count_mask if min_count_mask is not None else None
    if tot_mask is not None:
        tot_mask = jax.vmap(tot_mask, out_axes=1)
    return res, tot_mask(pos)


def plot_2d_gt_vs_rec_histogram(samples, operator_dict, diagnostics_path, response_dict,
                                reference_dict, base_filename=None, response=True, relative=False,
                                type='single', offset=0., plot_kwargs=None):
    """
    Plots the 2D histogram of reconstruction vs. ground-truth in either
    the data_space (if response_func = response) or the signal space (if response=False).
    If relative = True the relative error of the reconstruction is plotted vs. the ground-truth.
    It is possible to either plot the 2D histograms for reconstruction mean or instead the
    sample-averaged histograms (type=sampled).


    Parameters
    ----------
    samples: nifty8.re.evi.Samples
        nifty8.re.evi.Samples object containing the posterior samples of the reconstruction.
    operator_dict: dict
        Dictionary of operators for which the histogram should be plotted.
    diagnostics_path: str
        Path to the reconstruction diagnostic files.
    response_dict: dict
        Dictionary containing the instrument response functions.
    reference_dict: dict, None
        Dictionary of reference arrays (e.g. ground-truth) to calculate the NWR.
    base_filename: str, None
        Base string of file name saved. If None, the plot is displayed and not saved.
    response: bool, True
        If True, the histogram for reconstruction vs. ground-truth is plotted.
    type: str, 'single'
        Either 'single' (default) taking the 2d histogram of the mean or 'sampled' to get
        the sample averaged histogram.
    offset: float, 0.
        Offset for the histogram (to prevent nan in log).
    relative: bool, False
        If False, the histogram for reconstruction vs. ground-truth is plotted.
        If True, the relative error vs. ground-truth histogram is generated.
    plot_kwargs: dict, None
        Dictionary of plotting arguments
    """
    # FIXME: CLEAN UP
    if 'pspec' in operator_dict.keys():
        operator_dict.pop('pspec')
    R = response_dict['R']
    if response is False:
        exp = response_dict['exposure']
        shape = exp(operator_dict[tuple(operator_dict)[0]](jft.mean(samples))).shape
        reshape = lambda x: np.tile(x, (shape[0], 1, 1))
        R = lambda x: jft.Vector(
            {k: response_dict['mask_adj'](response_dict['mask'](reshape(x)))[0] for k in
            range(shape[0])})

    Rs_sample_dict = {key: [R(op(s)) for s in samples] for key, op in operator_dict.items()}
    Rs_reference_dict = {key: R(ref) for key, ref in reference_dict.items()}

    for key in operator_dict.keys():
        res_list = []
        for Rs_sample in Rs_sample_dict[key]:
            for i, data_key in enumerate(Rs_sample.tree.keys()):
                if relative:
                    ref = Rs_reference_dict[key][data_key][Rs_reference_dict[key][data_key] != 0]
                    samp = Rs_sample[data_key][Rs_reference_dict[key][data_key] != 0]
                    res = np.abs(ref - samp) / ref
                else:
                    res = Rs_sample[data_key]
                    ref = Rs_reference_dict[key][data_key]
                if i == 0:
                    stacked_res = res.flatten()
                    stacked_ref = ref.flatten()
                else:
                    stacked_res = np.concatenate([stacked_res, res.flatten()]).flatten()
                    stacked_ref = np.concatenate([stacked_ref, ref.flatten()]).flatten()
            res_list.append(stacked_res)
        if type == 'single':
            res_1d_array_list = [np.stack(res_list).mean(axis=0).flatten()]
        elif type == 'sampled':
            res_1d_array_list = [sample for sample in res_list]
        else:
            raise NotImplementedError
        ref_list = len(res_1d_array_list) * [stacked_ref]
        if relative:
            for i, sample in enumerate(res_1d_array_list):
                res_1d_array_list[i] = np.abs(ref_list[i] - sample) / ref_list[i]
        if base_filename is not None:
            output_path = join(diagnostics_path, f'{base_filename}hist_{key}.png')
        else:
            output_path = None
        plot_sample_averaged_log_2d_histogram(x_array_list=ref_list,
                                              y_array_list=res_1d_array_list,
                                              output_path=output_path,
                                              offset=offset,
                                              **plot_kwargs)<|MERGE_RESOLUTION|>--- conflicted
+++ resolved
@@ -8,111 +8,10 @@
 
 from .utils import create_output_directory
 from .plot import plot_result, plot_sample_averaged_log_2d_histogram, plot_histograms
-<<<<<<< HEAD
-from .sky_models import SkyModel
-from .response import build_callable_from_exposure_file
-
-
-def _build_full_mask_func_from_exp_files(exposure_file_names,
-                                         threshold=None):
-    """ Buils the full mask function for the reconstruction given the exposure_file_names
-
-    Parameters
-    ----------
-    exposure_file_names : list[str]
-        A list of filenames of exposure files to load.
-        Files should be in a .npy or .fits format.
-    threshold: float, None
-        A threshold value below which flags are set to zero (e.g., an exposure cut).
-        If None (default), no threshold is applied.
-
-    Returns
-    -------
-        function: A callable that applies a mask to an input array (e.g. an input sky) and returns
-        a `nifty8.re.Vector` containing a dictionary of read-out inputs.
-    """
-
-    def _set_zero(x, exp):
-        try:
-            x.at[exp == 0].set(0)
-        except:
-            x[exp == 0] = 0
-        return jft.Vector({0: x})
-
-    def _builder(exposures, trsh):
-        if threshold < 0:
-            raise ValueError("threshold should be positive!")
-        if threshold is not None:
-            exposures[exposures < threshold] = 0
-        summed_exp = np.sum(exposures, axis=0)
-        return partial(_set_zero, exp=summed_exp)
-
-    return build_callable_from_exposure_file(_builder, exposure_file_names, trsh=threshold)
-
-
-def get_diagnostics_from_file(diagnostic_builder,
-                              diagnostics_path,
-                              sl_path_base,
-                              state_path_base,
-                              config_path,
-                              output_operators_keys,
-                              **kwargs):
-    """ Creates sample list and sky model and passes the according sample list
-    to the considered diagnostic builde.
-
-    Parameters
-    ----------
-    diagnostic_builder: func
-        Diagnostic funstion that shall be calles with the build sample list.
-    diagnostics_path: str
-        Path to the reconstruction diagnostic files.
-    sl_path_base: str
-        Path base to the sample list, e.g. 'results/diagnostics/samples_1'.
-    state_path_base: str
-        Path base to state list, e.g. 'results/diagnostics/position_it_1'.
-    config_path: str
-        Path to config file
-    output_operators_keys: list
-        List of strings for keys of operators that shall be considered in the
-        diagnostic_builder function.
-    """
-
-    # Build diagnostics directory
-    create_output_directory(diagnostics_path)
-
-    # Get config info
-    cfg = get_config(config_path)
-    grid_info = cfg['grid']
-
-    # Create sky operators
-    sky_model = SkyModel(config_path)
-    _ = sky_model.create_sky_model()
-    sky_dict = sky_model.sky_model_to_dict()
-
-    # Load position space sample list
-    with open(f"{sl_path_base}.p", "rb") as file:
-        samples = pickle.load(file)
-
-    with open(f"{state_path_base}.p", "rb") as file:
-        state = pickle.load(file)
-
-    lat_sp_sl = samples.at(state.minimization_state.x).samples
-    padding_diff = int((grid_info['npix'] - round(grid_info['npix']/grid_info['padding_ratio']))/2)
-    # FIXME remove exposure padding
-    pos_sp_sample_dict = {key: [jax.vmap(op)(lat_sp_sl)[i][padding_diff:-padding_diff,
-                                padding_diff:-padding_diff] for i in
-                                range(len(jax.vmap(op)(lat_sp_sl)))]
-                                for key, op in sky_dict.items() if key in output_operators_keys}
-    diagnostic_builder(pos_sp_sample_dict, diagnostics_path, cfg, **kwargs)
-
-
-def compute_uncertainty_weighted_residuals(pos_sp_sample_dict,
-=======
 
 
 def compute_uncertainty_weighted_residuals(samples,
                                            operator_dict,
->>>>>>> e236e0f3
                                            diagnostics_path,
                                            response_dict,
                                            reference_dict=None,
