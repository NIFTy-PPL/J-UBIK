# SPDX-License-Identifier: BSD-2-Clause
# Authors: Vincent Eberle, Matteo Guardiani, Margret Westerkamp
#
# Copyright(C) 2024 Max-Planck-Society
#
# %%

import dataclasses
from typing import Any

import nifty8.re as jft

from .erosita_data import create_erosita_data_from_config
from .erosita_response import build_erosita_response_from_config
from ...data import load_masked_data_from_config


def generate_erosita_likelihood_from_config(config_file_path,
                                            prepend_operator):
    """ Creates the eROSITA Poissonian log-likelihood given the path to the
    config file.

    Parameters
    ----------
    config_file_path : string
        Path to config file
    prepend_operator : Union[Callable, jft.Model]
        Operator to be prepended to the likelihood chain.

    Returns
    -------
    poissonian: jft.Likelihood
        Poissoninan likelihood for the eROSITA data and response, specified
        in the config.
    """

    # load config
    response_dict = build_erosita_response_from_config(config_file_path)

    # Create data files
    create_erosita_data_from_config(config_file_path, response_dict)

    # Load data files
    masked_data = load_masked_data_from_config(config_file_path)
    response_func = response_dict['R']
<<<<<<< HEAD
    return jft.Poissonian(masked_data).amend(response_func)


def model_wrap(model, target_domain=None):
    if target_domain is None:
        def wrapper(x):
            out = model(x)
            for x, val in x.items():
                out[x] = val
            return out
    else:
        def wrapper(x):
            out = model(x)
            for key in target_domain.keys():
                out[key] = x[key]
            return out
    return wrapper


def connect_likelihood_to_model(
    likelihood: jft.Likelihood,
    model: jft.Model
) -> jft.Likelihood:
    '''Connect the likelihood and model, this is necessery when some models are
    inside the likelihood.
    In this case the keys necessery are passed up the chain, such that white
    priors are passed to the respective keys of the likelihood.
    '''

    ldom = likelihood.domain.tree
    tdom = {t: ldom[t] for t in ldom.keys() if t not in model.target.keys()}
    mdom = tdom | model.domain

    model_wrapper = model_wrap(model, tdom)
    model = jft.Model(
        lambda x: jft.Vector(model_wrapper(x)),
        domain=jft.Vector(mdom)
    )

    return likelihood.amend(model, domain=model.domain)


def build_gaussian_likelihood(
    data,
    std
):
    if not isinstance(std, float):
        assert data.shape == std.shape

    var_inv = 1/(std**2)
    std_inv = 1/std

    return jft.Gaussian(
        data=data,
        noise_cov_inv=lambda x: x*var_inv,
        noise_std_inv=lambda x: x*std_inv,
    )
=======

    class FullModel(jft.Model):
        kern: Any = dataclasses.field(metadata=dict(static=False))

        def __init__(self, kern, instrument, pre_ops):
            self.instrument = instrument
            self.kern = kern
            self.pre_ops = pre_ops
            super().__init__(init=self.pre_ops.init)

        def __call__(self, x):
            return self.instrument(x=self.pre_ops(x), k=self.kern)

    full_model = FullModel(kern=response_dict["kernel"],
                           instrument=response_func,
                           pre_ops=prepend_operator)
    return jft.Poissonian(masked_data).amend(full_model)

>>>>>>> 0a12558d
<|MERGE_RESOLUTION|>--- conflicted
+++ resolved
@@ -43,8 +43,23 @@
     # Load data files
     masked_data = load_masked_data_from_config(config_file_path)
     response_func = response_dict['R']
-<<<<<<< HEAD
-    return jft.Poissonian(masked_data).amend(response_func)
+
+    class FullModel(jft.Model):
+        kern: Any = dataclasses.field(metadata=dict(static=False))
+
+        def __init__(self, kern, instrument, pre_ops):
+            self.instrument = instrument
+            self.kern = kern
+            self.pre_ops = pre_ops
+            super().__init__(init=self.pre_ops.init)
+
+        def __call__(self, x):
+            return self.instrument(x=self.pre_ops(x), k=self.kern)
+
+    full_model = FullModel(kern=response_dict["kernel"],
+                           instrument=response_func,
+                           pre_ops=prepend_operator)
+    return jft.Poissonian(masked_data).amend(full_model)
 
 
 def model_wrap(model, target_domain=None):
@@ -100,24 +115,4 @@
         data=data,
         noise_cov_inv=lambda x: x*var_inv,
         noise_std_inv=lambda x: x*std_inv,
-    )
-=======
-
-    class FullModel(jft.Model):
-        kern: Any = dataclasses.field(metadata=dict(static=False))
-
-        def __init__(self, kern, instrument, pre_ops):
-            self.instrument = instrument
-            self.kern = kern
-            self.pre_ops = pre_ops
-            super().__init__(init=self.pre_ops.init)
-
-        def __call__(self, x):
-            return self.instrument(x=self.pre_ops(x), k=self.kern)
-
-    full_model = FullModel(kern=response_dict["kernel"],
-                           instrument=response_func,
-                           pre_ops=prepend_operator)
-    return jft.Poissonian(masked_data).amend(full_model)
-
->>>>>>> 0a12558d
+    )